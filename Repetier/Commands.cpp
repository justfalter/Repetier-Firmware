--- conflicted
+++ resolved
@@ -62,33 +62,10 @@
 void print_temperatures() {
 	float temp = extruder_get_temperature();
 #if HEATED_BED_SENSOR_TYPE==0 
-<<<<<<< HEAD
   OUT_P_F("T:",extruder_get_temperature())); 
 #else
   OUT_P_F("T:",extruder_get_temperature()); 
   OUT_P_F(" B:",heated_bed_get_temperature()); 
-=======
-	#ifdef THERMISTOR_ERROR_THRESHOLD
-	if (temp < THERMISTOR_ERROR_THRESHOLD)
-		OUT_P_F(UI_TEXT_EXTR_THERM_ERROR,temp);
-	else
-	#endif
-		OUT_P_F("T:",temp); 
-#else
-	#ifdef THERMISTOR_ERROR_THRESHOLD
-	if (temp < THERMISTOR_ERROR_THRESHOLD)
-		OUT_P_F(UI_TEXT_EXTR_THERM_ERROR,temp);
-	else
-	#endif
-		OUT_P_F("T:",temp);
-	temp = heated_bed_get_temperature();
-	#ifdef THERMISTOR_ERROR_THRESHOLD
-	if (temp < THERMISTOR_ERROR_THRESHOLD)
-		OUT_P_F(UI_TEXT_BED_THERM_ERROR,temp);
-	else	
-	#endif
-		OUT_P_F(" B:",temp); 
->>>>>>> 75a01b0d
 #endif
 #ifdef TEMP_PID
   OUT_P_I(" @:",(autotuneIndex==255?pwm_pos[current_extruder->id]:pwm_pos[autotuneIndex])); // Show output of autotune when tuning!
@@ -118,38 +95,36 @@
 }
 #if DRIVE_SYSTEM==3
 void delta_move_to_top_endstops(float feedrate) {
-	long up_steps = printer_state.zMaxSteps;
-	for (byte i=0; i<3; i++)
-		printer_state.currentPositionSteps[i] = 0;
-	calculate_delta(printer_state.currentPositionSteps, printer_state.currentDeltaPositionSteps);
-	move_steps(0,0,printer_state.zMaxSteps*ENDSTOP_Z_BACK_MOVE,0,feedrate, true, true);
+  long up_steps = printer_state.zMaxSteps;
+  for (byte i=0; i<3; i++)
+    printer_state.currentPositionSteps[i] = 0;
+  calculate_delta(printer_state.currentPositionSteps, printer_state.currentDeltaPositionSteps);
+  move_steps(0,0,printer_state.zMaxSteps*ENDSTOP_Z_BACK_MOVE,0,feedrate, true, true);
 }
 
 void home_axis(bool xaxis,bool yaxis,bool zaxis) {
-	long steps;
-	bool homeallaxis = (xaxis && yaxis && zaxis) || (!xaxis && !yaxis && !zaxis);
-	if (X_MAX_PIN > -1 && Y_MAX_PIN > -1 && Z_MAX_PIN > -1) {
-		UI_STATUS_UPD(UI_TEXT_HOME_DELTA);
-		// Homing Z axis means that you must home X and Y
-		if (homeallaxis || zaxis) {
-			delta_move_to_top_endstops(homing_feedrate[0]);	
-			move_steps(0,0,axis_steps_per_unit[0]*-ENDSTOP_Z_BACK_MOVE,0,homing_feedrate[0]/ENDSTOP_X_RETEST_REDUCTION_FACTOR, true, false);
-			delta_move_to_top_endstops(homing_feedrate[0]/ENDSTOP_X_RETEST_REDUCTION_FACTOR);	
-			printer_state.currentPositionSteps[0] = 0;
-			printer_state.currentPositionSteps[1] = 0;
-			printer_state.currentPositionSteps[2] = printer_state.zMaxSteps;
-			calculate_delta(printer_state.currentPositionSteps, printer_state.currentDeltaPositionSteps);
-			printer_state.maxDeltaPositionSteps = printer_state.currentDeltaPositionSteps[0];
-		} 
-		else 
-		{
-			if (xaxis) printer_state.destinationSteps[0] = 0;
-			if (yaxis) printer_state.destinationSteps[1] = 0;
-			split_delta_move(true,false,false);
-		}
-		printer_state.countZSteps = 0;
-		UI_CLEAR_STATUS 
-	}
+  long steps;
+  bool homeallaxis = (xaxis && yaxis && zaxis) || (!xaxis && !yaxis && !zaxis);
+  if (X_MAX_PIN > -1 && Y_MAX_PIN > -1 && Z_MAX_PIN > -1) {
+    UI_STATUS_UPD(UI_TEXT_HOME_DELTA);
+    // Homing Z axis means that you must home X and Y
+    if (homeallaxis || zaxis) {
+      delta_move_to_top_endstops(homing_feedrate[0]);	
+      move_steps(0,0,axis_steps_per_unit[0]*-ENDSTOP_Z_BACK_MOVE,0,homing_feedrate[0]/ENDSTOP_X_RETEST_REDUCTION_FACTOR, true, false);
+      delta_move_to_top_endstops(homing_feedrate[0]/ENDSTOP_X_RETEST_REDUCTION_FACTOR);	
+      printer_state.currentPositionSteps[0] = 0;
+      printer_state.currentPositionSteps[1] = 0;
+      printer_state.currentPositionSteps[2] = printer_state.zMaxSteps;
+      calculate_delta(printer_state.currentPositionSteps, printer_state.currentDeltaPositionSteps);
+      printer_state.maxDeltaPositionSteps = printer_state.currentDeltaPositionSteps[0];
+    } else {
+      if (xaxis) printer_state.destinationSteps[0] = 0;
+      if (yaxis) printer_state.destinationSteps[1] = 0;
+      split_delta_move(true,false,false);
+    }
+    printer_state.countZSteps = 0;
+    UI_CLEAR_STATUS 
+  }
 }
 #else
 void home_axis(bool xaxis,bool yaxis,bool zaxis) {
@@ -204,11 +179,7 @@
   }
   UI_CLEAR_STATUS  
 }
-<<<<<<< HEAD
-
-=======
-#endif
->>>>>>> 75a01b0d
+#endif
 
 // Digipot methods for controling current and microstepping
 
@@ -485,13 +456,10 @@
             }
             check_periodical();
             gcode_read_serial();
-<<<<<<< HEAD
-=======
-			if (current_extruder->waitRetractUnits > 0 && !retracted && dir && current_extruder->tempControl.currentTemperatureC > current_extruder->waitRetractTemperature<<CELSIUS_EXTRA_BITS) {
+			if (current_extruder->waitRetractUnits > 0 && !retracted && dir && current_extruder->tempControl.currentTemperatureC > current_extruder->waitRetractTemperature) {
 				move_steps(0,0,0,-current_extruder->waitRetractUnits * axis_steps_per_unit[3],current_extruder->maxFeedrate,false,false);
 				retracted = 1;
 			}
->>>>>>> 75a01b0d
             if((waituntil==0 && (dir ? current_extruder->tempControl.currentTemperatureC >= current_extruder->tempControl.targetTemperatureC-0.5:current_extruder->tempControl.currentTemperatureC <= current_extruder->tempControl.targetTemperatureC+0.5))
 #ifdef TEMP_HYSTERESIS
             || (waituntil!=0 && (abs(current_extruder->tempControl.currentTemperatureC - current_extruder->tempControl.targetTemperatureC))>TEMP_HYSTERESIS)            
@@ -599,15 +567,11 @@
         }   
         break;
       case 115: // M115
-<<<<<<< HEAD
+#if DRIVE_SYSTEM==3
+        out.println_P(PSTR("FIRMWARE_NAME:Repetier_" REPETIER_VERSION " FIRMWARE_URL:https://github.com/repetier/Repetier-Firmware/ PROTOCOL_VERSION:1.0 MACHINE_TYPE:Rostock EXTRUDER_COUNT:1 REPETIER_PROTOCOL:2"));
+#else
         out.println_P(PSTR("FIRMWARE_NAME:Repetier_" REPETIER_VERSION " FIRMWARE_URL:https://github.com/repetier/Repetier-Firmware/ PROTOCOL_VERSION:1.0 MACHINE_TYPE:Mendel EXTRUDER_COUNT:1 REPETIER_PROTOCOL:2"));
-=======
-#if DRIVE_SYSTEM==3
-        out.println_P(PSTR("FIRMWARE_NAME:Repetier_" REPETIER_VERSION " FIRMWARE_URL:https://github.com/repetier/Repetier-Firmware/ PROTOCOL_VERSION:1.0 MACHINE_TYPE:Rostock EXTRUDER_COUNT:1 REPETIER_PROTOCOL:1"));
-#else
-        out.println_P(PSTR("FIRMWARE_NAME:Repetier_" REPETIER_VERSION " FIRMWARE_URL:https://github.com/repetier/Repetier-Firmware/ PROTOCOL_VERSION:1.0 MACHINE_TYPE:Mendel EXTRUDER_COUNT:1 REPETIER_PROTOCOL:1"));
-#endif
->>>>>>> 75a01b0d
+#endif
         break;
       case 114: // M114
         printPosition();
@@ -788,12 +752,8 @@
     break;
     
     case 350: // Set microstepping mode. Warning: Steps per unit remains unchanged. S code sets stepping mode for all drivers.
-<<<<<<< HEAD
-      {
-=======
     {
->>>>>>> 75a01b0d
-      out.println_P(PSTR("Set Microstepping"));
+      OUT_P_LN("Set Microstepping");
 #if defined(X_MS1_PIN) && X_MS1_PIN > -1
         if(GCODE_HAS_S(com)) for(int i=0;i<=4;i++) microstep_mode(i,com->S); 
         if(GCODE_HAS_X(com)) microstep_mode(0,(uint8_t)com->X);
@@ -803,13 +763,6 @@
         if(GCODE_HAS_P(com)) microstep_mode(4,com->P); // Original B but is not supported here
         microstep_readings();
 #endif
-<<<<<<< HEAD
-      }
-      break;
-    case 400: // Test command to see if codes > 255 are send correct
-      out.println_P(PSTR("M400 successfully called"));
-      break;
-=======
     }
     break;
 #ifdef STEP_COUNTER
@@ -820,8 +773,8 @@
 					printer_state.countZSteps = 0;
 					out.println_P(PSTR("Measurement reset."));
 				} else if (com->S == 1) {
-					out.println_long_P(PSTR("Measure/delta (Steps) ="),printer_state.countZSteps * inv_axis_steps_per_unit[2]);
-					out.println_float_P(PSTR("Measure/delta ="),printer_state.countZSteps * inv_axis_steps_per_unit[2]);
+					OUT_P_L_LN("Measure/delta (Steps) =",printer_state.countZSteps * inv_axis_steps_per_unit[2]);
+					OUT_P_L_LN("Measure/delta =",printer_state.countZSteps * inv_axis_steps_per_unit[2]);
 				} else if (com->S = 2) {
 					if (printer_state.countZSteps < 0)
 						printer_state.countZSteps = -printer_state.countZSteps;
@@ -832,37 +785,34 @@
 						printer_state.currentPositionSteps[i] = 0;
 					}
 					calculate_delta(printer_state.currentPositionSteps, printer_state.currentDeltaPositionSteps);
-					out.println_P(PSTR("Measured origin set. Measurement reset."));
+					OUT_P_LN("Measured origin set. Measurement reset.");
 			#if EEPROM_MODE!=0
-					epr_set_rod_length();
-					out.println_P(PSTR("EEPROM updated"));
+					epr_data_to_eeprom(false);
+					OUT_P_LN("EEPROM updated");
 			#endif
 				}
 			}
 			break;
 #endif
 #endif
-    case 400: // Test command to see if codes > 255 are send correct
-      out.println_P(PSTR("M400 successfully called"));
-	break;
->>>>>>> 75a01b0d
     }
   } else if(GCODE_HAS_T(com))  { // Process T code
     wait_until_end_of_move();
     extruder_select(com->T);
   } else{
     if(DEBUG_ERRORS) {
-      out.print_P(PSTR("Unknown command:"));
+      OUT_P("Unknown command:");
       gcode_print_command(com);
       out.println();
     }
   }
 #ifdef ECHO_ON_EXECUTE
   if(DEBUG_ECHO) {
-      out.print_P(PSTR("Echo:"));
+      OUT_P("Echo:");
       gcode_print_command(com);
       out.println();
   }
 #endif
   gcode_command_finished(); // free command cache
 }
+