/*
    This file is part of Repetier-Firmware.

    Repetier-Firmware is free software: you can redistribute it and/or modify
    it under the terms of the GNU General Public License as published by
    the Free Software Foundation, either version 3 of the License, or
    (at your option) any later version.

    Foobar is distributed in the hope that it will be useful,
    but WITHOUT ANY WARRANTY; without even the implied warranty of
    MERCHANTABILITY or FITNESS FOR A PARTICULAR PURPOSE.  See the
    GNU General Public License for more details.

    You should have received a copy of the GNU General Public License
    along with Foobar.  If not, see <http://www.gnu.org/licenses/>.

    This firmware is a nearly complete rewrite of the sprinter firmware
    by kliment (https://github.com/kliment/Sprinter)
    which based on Tonokip RepRap firmware rewrite based off of Hydra-mmm firmware.
*/

#include "Reptier.h"
#include "pins_arduino.h"
#include "ui.h"
#include "eeprom.h"

Extruder *current_extruder;
Extruder extruder[NUM_EXTRUDER] = {
 {0,EXT0_X_OFFSET,EXT0_Y_OFFSET,EXT0_STEPS_PER_MM,EXT0_ENABLE_PIN,EXT0_ENABLE_ON,
   EXT0_MAX_FEEDRATE,EXT0_MAX_ACCELERATION,EXT0_MAX_START_FEEDRATE,0,EXT0_WATCHPERIOD
<<<<<<< HEAD
=======
   ,EXT0_WAIT_RETRACT_TEMP,EXT0_WAIT_RETRACT_UNITS
>>>>>>> 75a01b0d
#ifdef USE_ADVANCE
#ifdef ENABLE_QUADRATIC_ADVANCE
   ,EXT0_ADVANCE_K
#endif
   ,EXT0_ADVANCE_L
#endif
  ,{0,EXT0_TEMPSENSOR_TYPE,EXT0_SENSOR_INDEX,0,0,0,0,0,EXT0_HEAT_MANAGER
#ifdef TEMP_PID
  ,0,EXT0_PID_INTEGRAL_DRIVE_MAX,EXT0_PID_INTEGRAL_DRIVE_MIN,EXT0_PID_P,EXT0_PID_I,EXT0_PID_D,EXT0_PID_MAX,0,0,0,{0,0,0,0}
#endif 
  }
 } 
 } 
#if NUM_EXTRUDER>1
 ,{1,EXT1_X_OFFSET,EXT1_Y_OFFSET,EXT1_STEPS_PER_MM,EXT1_ENABLE_PIN,EXT1_ENABLE_ON,
   EXT1_MAX_FEEDRATE,EXT1_MAX_ACCELERATION,EXT1_MAX_START_FEEDRATE,0,EXT1_WATCHPERIOD
<<<<<<< HEAD
=======
   ,EXT1_WAIT_RETRACT_TEMP,EXT1_WAIT_RETRACT_UNITS
>>>>>>> 75a01b0d
#ifdef USE_ADVANCE
#ifdef ENABLE_QUADRATIC_ADVANCE
   ,EXT1_ADVANCE_K
#endif
   ,EXT1_ADVANCE_L
#endif
 {1,EXT1_TEMPSENSOR_TYPE,EXT1_SENSOR_INDEX,0,0,0,0,0,EXT1_HEAT_MANAGER
#ifdef TEMP_PID
  ,0,EXT1_PID_INTEGRAL_DRIVE_MAX,EXT1_PID_INTEGRAL_DRIVE_MIN,EXT1_PID_P,EXT1_PID_I,EXT1_PID_D,EXT1_PID_MAX,0,0,0,{0,0,0,0}
#endif
 } 
 }
#endif
};

#if HAVE_HEATED_BED
#define NUM_TEMPERATURE_LOOPS NUM_EXTRUDER+1
TemperatureController heatedBedController = {4,HEATED_BED_SENSOR_TYPE,BED_SENSOR_INDEX,0,0,0,0,0,HEATED_BED_HEAT_MANAGER
#ifdef TEMP_PID
,0,HEATED_BED_PID_INTEGRAL_DRIVE_MAX,HEATED_BED_PID_INTEGRAL_DRIVE_MIN,HEATED_BED_PID_PGAIN,HEATED_BED_PID_IGAIN,HEATED_BED_PID_DGAIN,HEATED_BED_PID_MAX,0,0,0,{0,0,0,0}
#endif
};
#else
#define NUM_TEMPERATURE_LOOPS NUM_EXTRUDER
#endif

TemperatureController *tempController[NUM_TEMPERATURE_LOOPS] = {&extruder[0].tempControl
#if NUM_EXTRUDER>1
,&extruder[1].tempControl
#if NUM_EXTRUDER>2
,&extruder[2].tempControl
#endif
#endif
#if HAVE_HEATED_BED
,&heatedBedController
#endif
};
#ifdef USE_GENERIC_THERMISTORTABLE_1
short temptable_generic1[GENERIC_THERM_NUM_ENTRIES][2];
#endif
#ifdef USE_GENERIC_THERMISTORTABLE_2
short temptable_generic2[GENERIC_THERM_NUM_ENTRIES][2];
#endif
#ifdef USE_GENERIC_THERMISTORTABLE_3
short temptable_generic3[GENERIC_THERM_NUM_ENTRIES][2];
#endif

byte manage_monitor = 255; ///< Temp. we want to monitor with our host. 1+NUM_EXTRUDER is heated bed
unsigned int counter_periodical=0;
volatile byte execute_periodical=0;
byte counter_250ms=25;

#ifdef SUPPORT_MAX6675
extern int read_max6675(byte ss_pin);
#endif

const uint8 osAnalogInputChannels[] PROGMEM = ANALOG_INPUT_CHANNELS;
uint8 osAnalogInputCounter[ANALOG_INPUTS];
uint osAnalogInputBuildup[ANALOG_INPUTS];
uint8 osAnalogInputPos=0; // Current sampling position
volatile uint osAnalogInputValues[ANALOG_INPUTS];

void initHeatedBed() {
#if HAVE_HEATED_BED
#ifdef TEMP_PID
    if(heatedBedController.pidIGain) { // prevent division by zero
       heatedBedController.tempIStateLimitMax = (float)heatedBedController.pidDriveMax*10.0f/heatedBedController.pidIGain;
       heatedBedController.tempIStateLimitMin = (float)heatedBedController.pidDriveMin*10.0f/heatedBedController.pidIGain;
    }
#endif
#endif
}

// ------------------------------------------------------------------------------------------------------------------
// ------------------------------------------- createGenericTable ---------------------------------------------------
// ------------------------------------------------------------------------------------------------------------------
#if defined(USE_GENERIC_THERMISTORTABLE_1) || defined(USE_GENERIC_THERMISTORTABLE_2) || defined(USE_GENERIC_THERMISTORTABLE_3)
void createGenericTable(short table[GENERIC_THERM_NUM_ENTRIES][2],short minTemp,short maxTemp,float beta,float r0,float t0,float r1,float r2) {
  t0+=273.15f;
  float rs,vs;
  if(r1==0) {
    rs = r2;
    vs = GENERIC_THERM_VREF;
  } else {  
    vs =(float)(GENERIC_THERM_VREF*r1)/(r1+r2);
    rs = (r2*r1)/(r1+r2);
  }
  float k = r0*exp(-beta/t0);
  float delta = (maxTemp-minTemp)/(GENERIC_THERM_NUM_ENTRIES-1.0f);
  for(byte i=0;i<GENERIC_THERM_NUM_ENTRIES;i++) {
    float t = minTemp+i*delta;
    float r = exp(beta/(t+272.65))*k;
    float v = 4092*r*vs/((rs+r)*GENERIC_THERM_VREF);
    int adc = (int)(v);
    t *= 8;
    if(adc>4095) adc=4095;
    table[i][0] = (adc>>(ANALOG_REDUCE_BITS));
    table[i][1] = (int)t;
#ifdef DEBUG_GENERIC
    OUT_P_I("GenTemp: ",table[i][0]); 
    OUT_P_I_LN(",",table[i][1]); 
#endif
  }
}
#endif

// ------------------------------------------------------------------------------------------------------------------
// ---------------------------------------------- initExtruder ------------------------------------------------------
// ------------------------------------------------------------------------------------------------------------------

/** \brief Initalizes all extruder.

Updates the pin configuration needed for the extruder and activates extruder 0.
Starts a interrupt based analog input reader, which is used by simple thermistors
for temperature reading.
*/
void initExtruder() {
  byte i;
  current_extruder = &extruder[0];
#ifdef USE_GENERIC_THERMISTORTABLE_1
  createGenericTable(temptable_generic1,GENERIC_THERM1_MIN_TEMP,GENERIC_THERM1_MAX_TEMP,GENERIC_THERM1_BETA,GENERIC_THERM1_R0,GENERIC_THERM1_T0,GENERIC_THERM1_R1,GENERIC_THERM1_R2);
#endif
#ifdef USE_GENERIC_THERMISTORTABLE_2
  createGenericTable(temptable_generic2,GENERIC_THERM2_MIN_TEMP,GENERIC_THERM2_MAX_TEMP,GENERIC_THERM2_BETA,GENERIC_THERM2_R0,GENERIC_THERM2_T0,GENERIC_THERM2_R1,GENERIC_THERM2_R2);
#endif
#ifdef USE_GENERIC_THERMISTORTABLE_3
  createGenericTable(temptable_generic3,GENERIC_THERM3_MIN_TEMP,GENERIC_THERM3_MAX_TEMP,GENERIC_THERM3_BETA,GENERIC_THERM3_R0,GENERIC_THERM3_T0,GENERIC_THERM3_R1,GENERIC_THERM3_R2);
#endif
  SET_OUTPUT(EXT0_DIR_PIN);
  SET_OUTPUT(EXT0_STEP_PIN);
#ifdef EXT1_STEP_PIN
  SET_OUTPUT(EXT1_DIR_PIN);
  SET_OUTPUT(EXT1_STEP_PIN);
#endif
#ifdef EXT2_STEP_PIN
  SET_OUTPUT(EXT2_DIR_PIN);
  SET_OUTPUT(EXT2_STEP_PIN);
#endif
  
  for(i=0;i<NUM_EXTRUDER;++i) {
    Extruder *act = &extruder[i];
    if(act->enablePin > -1) {
      pinMode(act->enablePin,OUTPUT);
      if(!act->enableOn) digitalWrite(act->enablePin,HIGH);
    }
    act->tempControl.lastTemperatureUpdate = millis();
#ifdef SUPPORT_MAX6675
    if(act->sensorType==101) {
      WRITE(SCK_PIN,0);
      SET_OUTPUT(SCK_PIN);
      WRITE(MOSI_PIN,1);
      SET_OUTPUT(MOSI_PIN);
      WRITE(MISO_PIN,1);
      SET_INPUT(MISO_PIN);
      digitalWrite(act->tempControl.sensorPin,1);
      pinMode(act->tempControl.sensorPin,OUTPUT);
    }
#endif
  }
#if HEATED_BED_HEATER_PIN>-1
  SET_OUTPUT(HEATED_BED_HEATER_PIN);
  initHeatedBed();
#endif
  extruder_select(0);
#if ANALOG_INPUTS>0
  ADMUX = ANALOG_REF; // refernce voltage
  for(i=0;i<ANALOG_INPUTS;i++) {
     osAnalogInputCounter[i] = 0;
     osAnalogInputBuildup[i] = 0;
     osAnalogInputValues[i] = 0;
  }
	ADCSRA = _BV(ADEN)|_BV(ADSC)|ANALOG_PRESCALER;
  //ADCSRA |= _BV(ADSC);                  // start ADC-conversion
  while (ADCSRA & _BV(ADSC) ) {} // wait for conversion
  	/* ADCW must be read once, otherwise the next result is wrong. */
  uint dummyADCResult;
  dummyADCResult = ADCW;
  // Enable interrupt driven conversion loop
  byte channel = pgm_read_byte(&osAnalogInputChannels[osAnalogInputPos]);
#if defined(ADCSRB) && defined(MUX5)
  if(channel & 8)  // Reading channel 0-7 or 8-15?
        ADCSRB |= _BV(MUX5);
  else
        ADCSRB &= ~_BV(MUX5);
#endif
  ADMUX = (ADMUX & ~(0x1F)) | (channel & 7);
  ADCSRA |= _BV(ADSC); // start conversion without interrupt!
#endif
  
}
// ------------------------------------------------------------------------------------------------------------------
// ---------------------------------------------- extruder_select ---------------------------------------------------
// ------------------------------------------------------------------------------------------------------------------

/** \brief Select extruder ext_num.

This function changes and initalizes a new extruder. This is also called, after the eeprom values are changed.
*/
void extruder_select(byte ext_num) {
   if(ext_num>=NUM_EXTRUDER)
     ext_num = 0;
   current_extruder->extrudePosition = printer_state.currentPositionSteps[3];
   printer_state.destinationSteps[0] -= current_extruder->xOffset;
   printer_state.destinationSteps[1] -= current_extruder->yOffset;
   current_extruder = &extruder[ext_num];
   printer_state.destinationSteps[0] += current_extruder->xOffset;
   printer_state.destinationSteps[1] += current_extruder->yOffset;
#ifdef SEPERATE_EXTRUDER_POSITIONS
   // Use seperate extruder positions only if beeing told. Slic3r e.g. creates a continuous extruder position increment
   printer_state.currentPositionSteps[3] = current_extruder->extrudePosition;
#endif
   printer_state.destinationSteps[3] = printer_state.currentPositionSteps[3];
   axis_steps_per_unit[3] = current_extruder->stepsPerMM;
   inv_axis_steps_per_unit[3] = 1.0f/axis_steps_per_unit[3];
   max_feedrate[3] = current_extruder->maxFeedrate;
//   max_start_speed_units_per_second[3] = current_extruder->maxStartFeedrate;
   max_acceleration_units_per_sq_second[3] = max_travel_acceleration_units_per_sq_second[3] = current_extruder->maxAcceleration;
   axis_travel_steps_per_sqr_second[3] = axis_steps_per_sqr_second[3] = max_acceleration_units_per_sq_second[3] * axis_steps_per_unit[3];
#if USE_OPS==1 || defined(USE_ADVANCE)
   printer_state.minExtruderSpeed = (byte)floor(F_CPU/(TIMER0_PRESCALE*current_extruder->maxStartFeedrate*current_extruder->stepsPerMM));
   printer_state.maxExtruderSpeed = (byte)floor(F_CPU/(TIMER0_PRESCALE*current_extruder->maxFeedrate*current_extruder->stepsPerMM));
   if(printer_state.maxExtruderSpeed>15) printer_state.maxExtruderSpeed = 15;
   if(printer_state.maxExtruderSpeed>=printer_state.minExtruderSpeed) {
     printer_state.maxExtruderSpeed = printer_state.minExtruderSpeed;
   } else {
     float maxdist = current_extruder->maxFeedrate*current_extruder->maxFeedrate*0.00013888/current_extruder->maxAcceleration;
     maxdist-= current_extruder->maxStartFeedrate*current_extruder->maxStartFeedrate*0.5/current_extruder->maxAcceleration;     
     printer_state.extruderAccelerateDelay = (byte)constrain(ceil(maxdist*current_extruder->stepsPerMM/(printer_state.minExtruderSpeed-printer_state.maxExtruderSpeed)),1,255);
   }
   float fmax=((float)F_CPU/((float)printer_state.maxExtruderSpeed*TIMER0_PRESCALE*axis_steps_per_unit[3]))*60.0; // Limit feedrate to interrupt speed
   if(fmax<max_feedrate[3]) max_feedrate[3] = fmax;
#endif
#ifdef TEMP_PID
    if(current_extruder->tempControl.pidIGain) { // prevent division by zero
       current_extruder->tempControl.tempIStateLimitMax = (float)current_extruder->tempControl.pidDriveMax*10.0f/current_extruder->tempControl.pidIGain;
       current_extruder->tempControl.tempIStateLimitMin = (float)current_extruder->tempControl.pidDriveMin*10.0f/current_extruder->tempControl.pidIGain;
    }
#endif
#if USE_OPS==1
   printer_state.opsRetractSteps = printer_state.opsRetractDistance*current_extruder->stepsPerMM;
   printer_state.opsPushbackSteps = (printer_state.opsRetractDistance+printer_state.opsRetractBackslash)*current_extruder->stepsPerMM;
   if(printer_state.opsMode<=1)
     printer_state.opsMoveAfterSteps = 0;
   else
     printer_state.opsMoveAfterSteps = (int)(-(float)printer_state.opsRetractSteps*(100.0-printer_state.opsMoveAfter)*0.01);
#endif
#if DRIVE_SYSTEM==3
	split_delta_move(false,true, true);
#else
   queue_move(false,true); // Move head of new extruder to old position using last feedrate
#endif
}

// ------------------------------------------------------------------------------------------------------------------
// ---------------------------------------------- extruder_set_temperature ------------------------------------------
// ------------------------------------------------------------------------------------------------------------------

void extruder_set_temperature(float temp_celsius,byte extr) {
#ifdef MAXTEMP
  if(temp_celsius>MAXTEMP) temp_celsius = MAXTEMP;
#endif
  if(temp_celsius<0) temp_celsius=0;
  tempController[extr]->targetTemperature = conv_temp_raw(tempController[extr]->sensorType,temp_celsius);
  tempController[extr]->targetTemperatureC = temp_celsius;
   OUT_P_FX("TargetExtr",extr,0);
   OUT_P_FX_LN(":",temp_celsius,0);
#if USE_OPS==1  
  if(extr==current_extruder->id && temp_celsius<(MIN_EXTRUDER_TEMP)) { // Protect for cold filament
    printer_state.filamentRetracted = false;
    printmoveSeen = 0;
  }
#endif
  bool alloff = true;
  for(byte i=0;i<NUM_EXTRUDER;i++)
    if(tempController[i]->targetTemperatureC>15) alloff = false;
  if(alloff)
    epr_update_usage();
}

// ------------------------------------------------------------------------------------------------------------------
// ---------------------------------------------- extruder_get_temperature ------------------------------------------
// ------------------------------------------------------------------------------------------------------------------

float extruder_get_temperature() {
  return current_extruder->tempControl.currentTemperatureC;
  //return conv_raw_temp(current_extruder->tempControl.sensorType,current_extruder->tempControl.currentTemperature);
}

// ------------------------------------------------------------------------------------------------------------------
// ---------------------------------------------- heated_bed_set_temperature ----------------------------------------
// ------------------------------------------------------------------------------------------------------------------

void heated_bed_set_temperature(float temp_celsius) {
#ifdef HAVE_HEATED_BED
   if(temp_celsius>HEATED_BED_MAX_TEMP) temp_celsius = HEATED_BED_MAX_TEMP;
   if(temp_celsius<0) temp_celsius = 0;
   heatedBedController.targetTemperatureC=temp_celsius;
   heatedBedController.targetTemperature = conv_temp_raw(heatedBedController.sensorType,temp_celsius);
   OUT_P_FX_LN("TargetBed:",heatedBedController.targetTemperatureC,0);
#endif     
}

// ------------------------------------------------------------------------------------------------------------------
// ---------------------------------------------- heated_bed_get_temperature ----------------------------------------
// ------------------------------------------------------------------------------------------------------------------

float heated_bed_get_temperature() {
#ifdef HAVE_HEATED_BED 
   TemperatureController *c = tempController[NUM_TEMPERATURE_LOOPS-1];
   return c->currentTemperatureC;
   //return conv_raw_temp(c->sensorType,c->currentTemperature);
#else
   return -1;
#endif     
}

// ------------------------------------------------------------------------------------------------------------------
// ---------------------------------------------- extruder_disable --------------------------------------------------
// ------------------------------------------------------------------------------------------------------------------

/** \brief Disable stepper motor of current extruder. */
void extruder_disable() {
  if(current_extruder->enablePin > -1) 
    digitalWrite(current_extruder->enablePin,!current_extruder->enableOn); 
}
#define NUMTEMPS_1 28
// Epcos B57560G0107F000
const short temptable_1[NUMTEMPS_1][2] PROGMEM = {
{0,4000},{92,2400},{105,2320},{121,2240},{140,2160},{162,2080},{189,2000},{222,1920},{261,1840},{308,1760},
{365,1680},{434,1600},{519,1520},{621,1440},{744,1360},{891,1280},{1067,1200},{1272,1120},
{1771,960},{2357,800},{2943,640},{3429,480},{3760,320},{3869,240},{3912,200},{3948,160},{4077,-160},{4094,-440}
};
#define NUMTEMPS_2 21
const short temptable_2[NUMTEMPS_2][2] PROGMEM = {
   {1*4, 848*8},{54*4, 275*8}, {107*4, 228*8}, {160*4, 202*8},{213*4, 185*8}, {266*4, 171*8}, {319*4, 160*8}, {372*4, 150*8},
   {425*4, 141*8}, {478*4, 133*8},{531*4, 125*8},{584*4, 118*8},{637*4, 110*8},{690*4, 103*8},{743*4, 95*8},{796*4, 86*8},
   {849*4, 77*8},{902*4, 65*8},{955*4, 49*8},{1008*4, 17*8},{1020*4, 0*8} //safety
};

#define NUMTEMPS_3 28
const short temptable_3[NUMTEMPS_3][2] PROGMEM = {
  {1*4,864*8},{21*4,300*8},{25*4,290*8},{29*4,280*8},{33*4,270*8},{39*4,260*8},{46*4,250*8},{54*4,240*8},{64*4,230*8},{75*4,220*8},
  {90*4,210*8},{107*4,200*8},{128*4,190*8},{154*4,180*8},{184*4,170*8},{221*4,160*8},{265*4,150*8},{316*4,140*8},{375*4,130*8},
  {441*4,120*8},{513*4,110*8},{588*4,100*8},{734*4,80*8},{856*4,60*8},{938*4,40*8},{986*4,20*8},{1008*4,0*8},{1018*4,-20*8}	};

#define NUMTEMPS_4 20
const short temptable_4[NUMTEMPS_4][2] PROGMEM = {
   {1*4, 430*8},{54*4, 137*8},{107*4, 107*8},{160*4, 91*8},{213*4, 80*8},{266*4, 71*8},{319*4, 64*8},{372*4, 57*8},{425*4, 51*8},
   {478*4, 46*8},{531*4, 41*8},{584*4, 35*8},{637*4, 30*8},{690*4, 25*8},{743*4, 20*8},{796*4, 14*8},{849*4, 7*8},{902*4, 0*8},
   {955*4, -11*8},{1008*4, -35*8}};
#if NUM_TEMPS_USERTHERMISTOR0>0
const short temptable_5[NUM_TEMPS_USERTHERMISTOR0][2] PROGMEM = USER_THERMISTORTABLE0 ;
#endif
#if NUM_TEMPS_USERTHERMISTOR1>0
const short temptable_6[NUM_TEMPS_USERTHERMISTOR1][2] PROGMEM = USER_THERMISTORTABLE1 ;
#endif
#if NUM_TEMPS_USERTHERMISTOR2>0
const short temptable_7[NUM_TEMPS_USERTHERMISTOR2][2] PROGMEM = USER_THERMISTORTABLE2 ;
#endif
const short * const temptables[7] PROGMEM = {(short int *)&temptable_1[0][0],(short int *)&temptable_2[0][0],(short int *)&temptable_3[0][0],(short int *)&temptable_4[0][0]
#if NUM_TEMPS_USERTHERMISTOR0>0
,(short int *)&temptable_5[0][0]
#else
,0
#endif
#if NUM_TEMPS_USERTHERMISTOR1>0
,(short int *)&temptable_6[0][0]
#else
,0
#endif
#if NUM_TEMPS_USERTHERMISTOR2>0
,(short int *)&temptable_7[0][0]
#else
,0
#endif
};
const byte temptables_num[7] PROGMEM = {NUMTEMPS_1,NUMTEMPS_2,NUMTEMPS_3,NUMTEMPS_4,NUM_TEMPS_USERTHERMISTOR0,NUM_TEMPS_USERTHERMISTOR1,NUM_TEMPS_USERTHERMISTOR2};

// ------------------------------------------------------------------------------------------------------------------
// ---------------------------------------------- read_raw_temperature ----------------------------------------------
// ------------------------------------------------------------------------------------------------------------------

int read_raw_temperature(byte type,byte pin) {
  switch(type) {
    case 1:
    case 2:
    case 3:
    case 4:
    case 5:
    case 6:
    case 7:
    case 97:
    case 98:
    case 99:
      return (1023<<(2-ANALOG_REDUCE_BITS))-(osAnalogInputValues[pin]>>(ANALOG_REDUCE_BITS)); // Convert to 10 bit result
    case 50: // User defined PTC table
    case 51:
    case 52:
      return (osAnalogInputValues[pin]>>(ANALOG_REDUCE_BITS)); // Convert to 10 bit result    
    case 100: // AD595
      return (osAnalogInputValues[pin]>>(ANALOG_REDUCE_BITS));
#ifdef SUPPORT_MAX6675
    case 101: // MAX6675
      return read_max6675(pin);
#endif
  }
  return 4095; // unknown method, return high value to switch heater off for safety
}

// ------------------------------------------------------------------------------------------------------------------
// ---------------------------------------------- conv_raw_temp -----------------------------------------------------
// ------------------------------------------------------------------------------------------------------------------

float conv_raw_temp(byte type,int raw_temp) {
  //OUT_P_I_LN("OC for raw ",raw_temp);
  switch(type) {
    case 1:
    case 2:
    case 3:
    case 4:
    case 5: 
    case 6:
    case 7:
    {
      type--;
      byte num = pgm_read_byte(&temptables_num[type])<<1;
      byte i=2;
      const short *temptable = (const short *)pgm_read_word(&temptables[type]); //pgm_read_word_near(&temptables[type]);
      short oldraw = pgm_read_word(&temptable[0]);
      short oldtemp = pgm_read_word(&temptable[1]);
      short newraw,newtemp;
      raw_temp = (1023<<(2-ANALOG_REDUCE_BITS))-raw_temp;
      while(i<num) {
        newraw = pgm_read_word(&temptable[i++]);
        newtemp = pgm_read_word(&temptable[i++]);
        if (newraw > raw_temp) {
          //OUT_P_I("RC O:",oldtemp);OUT_P_I_LN(" OR:",oldraw);
          //OUT_P_I("RC N:",newtemp);OUT_P_I_LN(" NR:",newraw);
          return TEMP_INT_TO_FLOAT(oldtemp + (float)(raw_temp-oldraw)*(float)(newtemp-oldtemp)/(newraw-oldraw));
        }
        oldtemp = newtemp;
        oldraw = newraw;
      }
      // Overflow: Set to last value in the table
      return TEMP_INT_TO_FLOAT(newtemp);}
    case 50: // User defined PTC thermistor
    case 51:
    case 52:
    {
      type-=46;
      byte num = pgm_read_byte(&temptables_num[type])<<1;
      byte i=2;
      const short *temptable = (const short *)pgm_read_word(&temptables[type]); //pgm_read_word_near(&temptables[type]);
      short oldraw = pgm_read_word(&temptable[0]);
      short oldtemp = pgm_read_word(&temptable[1]);
      short newraw,newtemp;
      while(i<num) {
        newraw = pgm_read_word(&temptable[i++]);
        newtemp = pgm_read_word(&temptable[i++]);
        if (newraw > raw_temp)
          return TEMP_INT_TO_FLOAT(oldtemp + (float)(raw_temp-oldraw)*(float)(newtemp-oldtemp)/(newraw-oldraw));
        oldtemp = newtemp;
        oldraw = newraw;
      }
      // Overflow: Set to last value in the table
      return TEMP_INT_TO_FLOAT(newtemp);
    }
    case 100: // AD595
      return (int)((long)raw_temp * 500/(1024<<(2-ANALOG_REDUCE_BITS)));
#ifdef SUPPORT_MAX6675
    case 101: // MAX6675
      return raw_temp /4;
#endif
#if defined(USE_GENERIC_THERMISTORTABLE_1) || defined(USE_GENERIC_THERMISTORTABLE_2) || defined(USE_GENERIC_THERMISTORTABLE_3)
    case 97:
    case 98:
    case 99: {
      byte i=2;
      const short *temptable;
#ifdef USE_GENERIC_THERMISTORTABLE_1
      if(type == 97)
         temptable = (const short *)temptable_generic1; 
#endif
#ifdef USE_GENERIC_THERMISTORTABLE_2
      if(type == 98)
         temptable = (const short *)temptable_generic2; 
#endif
#ifdef USE_GENERIC_THERMISTORTABLE_3
      if(type == 99)
         temptable = (const short *)temptable_generic3; 
#endif
      short oldraw = temptable[0];
      short oldtemp = temptable[1];
      short newraw,newtemp;
      raw_temp = (1023<<(2-ANALOG_REDUCE_BITS))-raw_temp;
      while(i<GENERIC_THERM_NUM_ENTRIES*2) {
        newraw = temptable[i++];
        newtemp = temptable[i++];
        if (newraw > raw_temp)
          return TEMP_INT_TO_FLOAT(oldtemp + (float)(raw_temp-oldraw)*(float)(newtemp-oldtemp)/(newraw-oldraw));
        oldtemp = newtemp;
        oldraw = newraw;
      }
      // Overflow: Set to last value in the table
      return TEMP_INT_TO_FLOAT(newtemp);
    }
#endif
  }
}

// ------------------------------------------------------------------------------------------------------------------
// ---------------------------------------------- conv_temp_raw -----------------------------------------------------
// ------------------------------------------------------------------------------------------------------------------

int conv_temp_raw(byte type,float tempf) {
  int temp = TEMP_FLOAT_TO_INT(tempf);
  switch(type) {
    case 1:
    case 2:
    case 3:
    case 4:
    case 5:
    case 6:
    case 7:
    {
      type--;
      byte num = pgm_read_byte(&temptables_num[type])<<1;
      byte i=2;
      const short *temptable = (const short *)pgm_read_word(&temptables[type]); //pgm_read_word(&temptables[type]);
      short oldraw = pgm_read_word(&temptable[0]);
      short oldtemp = pgm_read_word(&temptable[1]);
      short newraw,newtemp;
      while(i<num) {
        newraw = pgm_read_word(&temptable[i++]);
        newtemp = pgm_read_word(&temptable[i++]);
        if (newtemp < temp)
          return (1023<<(2-ANALOG_REDUCE_BITS))- oldraw + (long)(oldtemp-temp)*(long)(oldraw-newraw)/(oldtemp-newtemp);
        oldtemp = newtemp;
        oldraw = newraw;
      }
      // Overflow: Set to last value in the table
      return (1023<<(2-ANALOG_REDUCE_BITS))-newraw;
    }
    case 50: // user defined PTC thermistor
    case 51:
    case 52:
    {
      type-=46;
      byte num = pgm_read_byte(&temptables_num[type])<<1;
      byte i=2;
      const short *temptable = (const short *)pgm_read_word(&temptables[type]); //pgm_read_word(&temptables[type]);
      short oldraw = pgm_read_word(&temptable[0]);
      short oldtemp = pgm_read_word(&temptable[1]);
      short newraw,newtemp;
      while(i<num) {
        newraw = pgm_read_word(&temptable[i++]);
        newtemp = pgm_read_word(&temptable[i++]);
        if (newtemp > temp)
          return oldraw + (long)(oldtemp-temp)*(long)(oldraw-newraw)/(oldtemp-newtemp);
        oldtemp = newtemp;
        oldraw = newraw;
      }
      // Overflow: Set to last value in the table
      return newraw;
    }
    case 100: // HEATER_USES_AD595
      return (int)((long)temp * (1024<<(2-ANALOG_REDUCE_BITS))/ 500);
#ifdef SUPPORT_MAX6675
    case 101:  // defined HEATER_USES_MAX6675
      return temp * 4;
#endif
#if defined(USE_GENERIC_THERMISTORTABLE_1) || defined(USE_GENERIC_THERMISTORTABLE_2) || defined(USE_GENERIC_THERMISTORTABLE_3)
    case 97:
    case 98:
    case 99: {
      byte i=2;
      const short *temptable;
#ifdef USE_GENERIC_THERMISTORTABLE_1
      if(type == 97)
         temptable = (const short *)temptable_generic1; 
#endif
#ifdef USE_GENERIC_THERMISTORTABLE_2
      if(type == 98)
         temptable = (const short *)temptable_generic2; 
#endif
#ifdef USE_GENERIC_THERMISTORTABLE_3
      if(type == 99)
         temptable = (const short *)temptable_generic3; 
#endif
      short oldraw = temptable[0];
      short oldtemp = temptable[1];
      short newraw,newtemp;
      while(i<GENERIC_THERM_NUM_ENTRIES*2) {
        newraw = temptable[i++];
        newtemp = temptable[i++];
        if (newtemp < temp)
          return (1023<<(2-ANALOG_REDUCE_BITS))- oldraw + (long)(oldtemp-temp)*(long)(oldraw-newraw)/(oldtemp-newtemp);
        oldtemp = newtemp;
        oldraw = newraw;
      }
      // Overflow: Set to last value in the table
      return (1023<<(2-ANALOG_REDUCE_BITS))-newraw;
    }
#endif
  }
}

// ------------------------------------------------------------------------------------------------------------------
// ---------------------------------------------- disableAllHeater --------------------------------------------------
// ------------------------------------------------------------------------------------------------------------------
byte autotuneIndex = 255;
void disableAllHeater() {
  for(byte i=0;i<NUM_TEMPERATURE_LOOPS;i++) {
     TemperatureController *c = tempController[i];
     c->targetTemperature = 0;
     c->targetTemperatureC = 0;
     pwm_pos[c->pwmIndex] = 0;
  }
  autotuneIndex = 255;
}
// ------------------------------------------------------------------------------------------------------------------
// ------------------------------------------------ autotunePID -----------------------------------------------------
// ------------------------------------------------------------------------------------------------------------------

#ifdef TEMP_PID
void autotunePID(float temp,int controllerId)
{
  TemperatureController *c = tempController[controllerId];
  float currentTemp;
  int cycles=0;
  bool heating = true;

  unsigned long temp_millis = millis();
  unsigned long t1=temp_millis;
  unsigned long t2=temp_millis;
  long t_high;
  long t_low;

  long bias=c->pidMax>>1;
  long d = c->pidMax>>1;
  float Ku, Tu;
  float Kp, Ki, Kd;
  float maxTemp=20, minTemp=20;
  
  OUT_P_LN("PID Autotune start");
  
  disableAllHeater(); // switch off all heaters.
  autotuneIndex = controllerId;
  pwm_pos[c->pwmIndex] = c->pidMax;
    
  for(;;) {
      c->currentTemperature = read_raw_temperature(c->sensorType,c->sensorPin);
      currentTemp = c->currentTemperatureC = conv_raw_temp(c->sensorType,c->currentTemperature);
      unsigned long time = millis();
      maxTemp=max(maxTemp,currentTemp);
      minTemp=min(minTemp,currentTemp);
      if(heating == true && currentTemp > temp) { // switch heating -> off
        if(time - t2 > 2500) {
          heating=false;
          pwm_pos[c->pwmIndex] = (bias - d);
          t1=time;
          t_high=t1 - t2;
          maxTemp=temp;
        }
      }
      if(heating == false && currentTemp < temp) {
        if(time - t1 > 5000) {
          heating=true;
          t2=time;
          t_low=t2 - t1; // half wave length
          if(cycles > 0) {
            bias += (d*(t_high - t_low))/(t_low + t_high);
            bias = constrain(bias, 20 ,c->pidMax-20);
            if(bias > c->pidMax/2) d = c->pidMax - 1 - bias;
            else d = bias;

            OUT_P_I(" bias: ",bias);
            OUT_P_I(" d: ",d);
            OUT_P_F(" min: ",minTemp);
            OUT_P_F_LN(" max: ",maxTemp);
            if(cycles > 2) {
              // Parameter according Ziegler–Nichols method: http://en.wikipedia.org/wiki/Ziegler%E2%80%93Nichols_method
              Ku = (4.0*d)/(3.14159*(maxTemp-minTemp));
              Tu = ((float)(t_low + t_high)/1000.0);
              OUT_P_F(" Ku: ",Ku);
              OUT_P_F_LN(" Tu: ",Tu);
              Kp = 0.6*Ku;
              Ki = 2*Kp/Tu;
              Kd = Kp*Tu*0.125;
              OUT_P_LN(" Classic PID");
              OUT_P_F_LN(" Kp: ",Kp);
              OUT_P_F_LN(" Ki: ",Ki);
              OUT_P_F_LN(" Kd: ",Kd);
              /*
              Kp = 0.33*Ku;
              Ki = Kp/Tu;
              Kd = Kp*Tu/3;
              OUT_P_LN(" Some overshoot");
              OUT_P_F_LN(" Kp: ",Kp);
              OUT_P_F_LN(" Ki: ",Ki);
              OUT_P_F_LN(" Kd: ",Kd);
              Kp = 0.2*Ku;
              Ki = 2*Kp/Tu;
              Kd = Kp*Tu/3;
              OUT_P_LN(" No overshoot");
              OUT_P_F_LN(" Kp: ",Kp);
              OUT_P_F_LN(" Ki: ",Ki);
              OUT_P_F_LN(" Kd: ",Kd);
              */
            }
          }
          pwm_pos[c->pwmIndex] = (bias + d);
          cycles++;
          minTemp=temp;
        }
    }
    if(currentTemp > (temp + 20)) {
      OUT_P_LN("PID Autotune failed! Temperature to high");
      disableAllHeater();
      return;
    }
    if(time - temp_millis > 1000) {
      temp_millis = time;
      print_temperatures();
    }
    if(((time - t1) + (time - t2)) > (10L*60L*1000L*2L)) {
      OUT_P_LN("PID Autotune failed! timeout");
      disableAllHeater();
      return;
    }
    if(cycles > 5) {
      OUT_P_LN("PID Autotune finished ! Place the Kp, Ki and Kd constants in the configuration.h");
      disableAllHeater();
      return;
    }
    UI_MEDIUM;
    UI_SLOW;
  }
}
#endif

// ------------------------------------------------------------------------------------------------------------------
// ---------------------------------------------- write_monitor -----------------------------------------------------
// ------------------------------------------------------------------------------------------------------------------

/** \brief Writes monitored temperatures.

This function is called every 250ms to write the monitored temperature. If monitoring is
disabled, the function is not called.
*/
void write_monitor() {
    out.print_long_P(PSTR("MTEMP:"),millis());
    TemperatureController *act = tempController[manage_monitor];
    OUT_P_F(" ",act->currentTemperatureC); 
    OUT_P_FX(" ",act->targetTemperatureC,0);
    OUT_P_I_LN(" ",pwm_pos[act->pwmIndex]);
}

// ------------------------------------------------------------------------------------------------------------------
// ---------------------------------------------- manage temperatures -----------------------------------------------
// ------------------------------------------------------------------------------------------------------------------

/** Makes updates to temperatures and heater state every call. 

Is called every 100ms.
*/

void manage_temperatures() {
  for(byte controller=0;controller<NUM_TEMPERATURE_LOOPS;controller++) {
    if(controller == autotuneIndex) continue;
    TemperatureController *act = tempController[controller];
<<<<<<< HEAD
    // Get Temperature
    //int oldTemp = act->currentTemperatureC;
    act->currentTemperature = read_raw_temperature(act->sensorType,act->sensorPin);
    act->currentTemperatureC = conv_raw_temp(act->sensorType,act->currentTemperature);
    byte on = act->currentTemperature>=act->targetTemperature ? LOW : HIGH;
#ifdef TEMP_PID
    act->tempArray[act->tempPointer++] = act->currentTemperatureC;
    act->tempPointer &= 3;
    if(act->heatManager==1) {
         byte output;
         float error = act->targetTemperatureC - act->currentTemperatureC;
         if(act->targetTemperatureC<20.0f) output = 0; // off is off, even if damping term wants a heat peak!
         else if(error>PID_CONTROL_RANGE) 
           output = act->pidMax;
         else if(error<-PID_CONTROL_RANGE)
           output = 0;
         else {
=======
		// Get Temperature
    //int oldTemp = act->currentTemperatureC;
		act->currentTemperature = read_raw_temperature(act->sensorType,act->sensorPin);
		act->currentTemperatureC = conv_raw_temp(act->sensorType,act->currentTemperature);
    byte on = act->currentTemperature>=act->targetTemperature ? LOW : HIGH;
			#ifdef TEMP_PID
			act->tempArray[act->tempPointer++] = act->currentTemperatureC;
    act->tempPointer &= 3;
			if(act->heatManager==1) {
				byte output;
         float error = act->targetTemperatureC - act->currentTemperatureC;
         if(act->targetTemperatureC<20.0f) output = 0; // off is off, even if damping term wants a heat peak!
         else if(error>PID_CONTROL_RANGE) 
					output = act->pidMax;
         else if(error<-PID_CONTROL_RANGE)
					output = 0;
				else {
>>>>>>> 75a01b0d
           float pidTerm = act->pidPGain * error;
           act->tempIState = constrain(act->tempIState+error,act->tempIStateLimitMin,act->tempIStateLimitMax);
           pidTerm += act->pidIGain * act->tempIState*0.1; 
           long dgain = act->pidDGain * (act->tempArray[act->tempPointer]-act->currentTemperatureC)*3.333f;
<<<<<<< HEAD
           pidTerm += dgain;
#if SCALE_PID_TO_MAX==1
           pidTerm = (pidTerm*act->pidMax)*0.0039062;
#endif
           output = constrain((int)pidTerm, 0, act->pidMax);
         }
         pwm_pos[act->pwmIndex] = output;
    } else
#endif
    if(act->heatManager == 2) { // Bang-bang with reduced change frequency to save relais life
        unsigned long time = millis();
        if (time - act->lastTemperatureUpdate > HEATED_BED_SET_INTERVAL) {
          pwm_pos[act->pwmIndex] = (on ? 255 : 0);
          act->lastTemperatureUpdate = time;
        }
    } else { // Fast Bang-Bang fallback
         pwm_pos[act->pwmIndex] = (on ? 255 : 0);
    }
#ifdef MAXTEMP
    if(act->currentTemperatureC>MAXTEMP) // Force heater off if MAXTEMP is exceeded
      pwm_pos[act->pwmIndex] = 0;
=======
					pidTerm += dgain;
					#if SCALE_PID_TO_MAX==1
           pidTerm = (pidTerm*act->pidMax)*0.0039062;
					#endif
           output = constrain((int)pidTerm, 0, act->pidMax);
         }
         pwm_pos[act->pwmIndex] = output;
    } else
#endif
    if(act->heatManager == 2) { // Bang-bang with reduced change frequency to save relais life
        unsigned long time = millis();
        if (time - act->lastTemperatureUpdate > HEATED_BED_SET_INTERVAL) {
          pwm_pos[act->pwmIndex] = (on ? 255 : 0);
          act->lastTemperatureUpdate = time;
        }
    } else { // Fast Bang-Bang fallback
         pwm_pos[act->pwmIndex] = (on ? 255 : 0);
			}
#ifdef MAXTEMP
    if(act->currentTemperatureC>MAXTEMP) // Force heater off if MAXTEMP is exceeded
      pwm_pos[act->pwmIndex] = 0;
#endif
#ifdef THERMISTOR_ERROR_THRESHOLD
    if(act->currentTemperatureC<=THERMISTOR_ERROR_THRESHOLD) // Force heater off if THERMISTOR_ERROR_THRESHOLD is not exceeded
>>>>>>> 75a01b0d
#endif
#if LED_PIN>-1
    if(act == &current_extruder->tempControl)
        WRITE(LED_PIN,on);
<<<<<<< HEAD
#endif       
  }
=======
#endif
	}
>>>>>>> 75a01b0d
}
// ------------------------------------------------------------------------------------------------------------------
// ---------------------------------------------- read_max6675 ------------------------------------------------------
// ------------------------------------------------------------------------------------------------------------------

#ifdef SUPPORT_MAX6675
int read_max6675(byte ss_pin)
{
  int max6675_temp = 0;    
  #ifdef	PRR
    PRR &= ~(1<<PRSPI);
  #elif defined PRR0
    PRR0 &= ~(1<<PRSPI);
  #endif  
  SPCR = (1<<MSTR) | (1<<SPE) | (1<<SPR0);
  digitalWrite(ss_pin, 0);  // enable TT_MAX6675
  delay(1);    // ensure 100ns delay - a bit extra is fine
  SPDR = 0;   // read MSB
  while ((SPSR & (1<<SPIF)) == 0);
  max6675_temp = SPDR;
  max6675_temp <<= 8;  
  SPDR = 0; // read LSB
  while ((SPSR & (1<<SPIF)) == 0);
  max6675_temp |= SPDR;
  digitalWrite(ss_pin, 1);  // disable TT_MAX6675
  return max6675_temp & 4 ? 2000 : max6675_temp >> 3; // thermocouple open?
}
#endif

<|MERGE_RESOLUTION|>--- conflicted
+++ resolved
@@ -28,10 +28,7 @@
 Extruder extruder[NUM_EXTRUDER] = {
  {0,EXT0_X_OFFSET,EXT0_Y_OFFSET,EXT0_STEPS_PER_MM,EXT0_ENABLE_PIN,EXT0_ENABLE_ON,
    EXT0_MAX_FEEDRATE,EXT0_MAX_ACCELERATION,EXT0_MAX_START_FEEDRATE,0,EXT0_WATCHPERIOD
-<<<<<<< HEAD
-=======
    ,EXT0_WAIT_RETRACT_TEMP,EXT0_WAIT_RETRACT_UNITS
->>>>>>> 75a01b0d
 #ifdef USE_ADVANCE
 #ifdef ENABLE_QUADRATIC_ADVANCE
    ,EXT0_ADVANCE_K
@@ -44,14 +41,10 @@
 #endif 
   }
  } 
- } 
 #if NUM_EXTRUDER>1
  ,{1,EXT1_X_OFFSET,EXT1_Y_OFFSET,EXT1_STEPS_PER_MM,EXT1_ENABLE_PIN,EXT1_ENABLE_ON,
    EXT1_MAX_FEEDRATE,EXT1_MAX_ACCELERATION,EXT1_MAX_START_FEEDRATE,0,EXT1_WATCHPERIOD
-<<<<<<< HEAD
-=======
    ,EXT1_WAIT_RETRACT_TEMP,EXT1_WAIT_RETRACT_UNITS
->>>>>>> 75a01b0d
 #ifdef USE_ADVANCE
 #ifdef ENABLE_QUADRATIC_ADVANCE
    ,EXT1_ADVANCE_K
@@ -345,7 +338,7 @@
 // ------------------------------------------------------------------------------------------------------------------
 
 void heated_bed_set_temperature(float temp_celsius) {
-#ifdef HAVE_HEATED_BED
+#if HAVE_HEATED_BED
    if(temp_celsius>HEATED_BED_MAX_TEMP) temp_celsius = HEATED_BED_MAX_TEMP;
    if(temp_celsius<0) temp_celsius = 0;
    heatedBedController.targetTemperatureC=temp_celsius;
@@ -359,7 +352,7 @@
 // ------------------------------------------------------------------------------------------------------------------
 
 float heated_bed_get_temperature() {
-#ifdef HAVE_HEATED_BED 
+#if HAVE_HEATED_BED 
    TemperatureController *c = tempController[NUM_TEMPERATURE_LOOPS-1];
    return c->currentTemperatureC;
    //return conv_raw_temp(c->sensorType,c->currentTemperature);
@@ -823,7 +816,6 @@
   for(byte controller=0;controller<NUM_TEMPERATURE_LOOPS;controller++) {
     if(controller == autotuneIndex) continue;
     TemperatureController *act = tempController[controller];
-<<<<<<< HEAD
     // Get Temperature
     //int oldTemp = act->currentTemperatureC;
     act->currentTemperature = read_raw_temperature(act->sensorType,act->sensorPin);
@@ -841,30 +833,10 @@
          else if(error<-PID_CONTROL_RANGE)
            output = 0;
          else {
-=======
-		// Get Temperature
-    //int oldTemp = act->currentTemperatureC;
-		act->currentTemperature = read_raw_temperature(act->sensorType,act->sensorPin);
-		act->currentTemperatureC = conv_raw_temp(act->sensorType,act->currentTemperature);
-    byte on = act->currentTemperature>=act->targetTemperature ? LOW : HIGH;
-			#ifdef TEMP_PID
-			act->tempArray[act->tempPointer++] = act->currentTemperatureC;
-    act->tempPointer &= 3;
-			if(act->heatManager==1) {
-				byte output;
-         float error = act->targetTemperatureC - act->currentTemperatureC;
-         if(act->targetTemperatureC<20.0f) output = 0; // off is off, even if damping term wants a heat peak!
-         else if(error>PID_CONTROL_RANGE) 
-					output = act->pidMax;
-         else if(error<-PID_CONTROL_RANGE)
-					output = 0;
-				else {
->>>>>>> 75a01b0d
            float pidTerm = act->pidPGain * error;
            act->tempIState = constrain(act->tempIState+error,act->tempIStateLimitMin,act->tempIStateLimitMax);
            pidTerm += act->pidIGain * act->tempIState*0.1; 
            long dgain = act->pidDGain * (act->tempArray[act->tempPointer]-act->currentTemperatureC)*3.333f;
-<<<<<<< HEAD
            pidTerm += dgain;
 #if SCALE_PID_TO_MAX==1
            pidTerm = (pidTerm*act->pidMax)*0.0039062;
@@ -886,43 +858,12 @@
 #ifdef MAXTEMP
     if(act->currentTemperatureC>MAXTEMP) // Force heater off if MAXTEMP is exceeded
       pwm_pos[act->pwmIndex] = 0;
-=======
-					pidTerm += dgain;
-					#if SCALE_PID_TO_MAX==1
-           pidTerm = (pidTerm*act->pidMax)*0.0039062;
-					#endif
-           output = constrain((int)pidTerm, 0, act->pidMax);
-         }
-         pwm_pos[act->pwmIndex] = output;
-    } else
-#endif
-    if(act->heatManager == 2) { // Bang-bang with reduced change frequency to save relais life
-        unsigned long time = millis();
-        if (time - act->lastTemperatureUpdate > HEATED_BED_SET_INTERVAL) {
-          pwm_pos[act->pwmIndex] = (on ? 255 : 0);
-          act->lastTemperatureUpdate = time;
-        }
-    } else { // Fast Bang-Bang fallback
-         pwm_pos[act->pwmIndex] = (on ? 255 : 0);
-			}
-#ifdef MAXTEMP
-    if(act->currentTemperatureC>MAXTEMP) // Force heater off if MAXTEMP is exceeded
-      pwm_pos[act->pwmIndex] = 0;
-#endif
-#ifdef THERMISTOR_ERROR_THRESHOLD
-    if(act->currentTemperatureC<=THERMISTOR_ERROR_THRESHOLD) // Force heater off if THERMISTOR_ERROR_THRESHOLD is not exceeded
->>>>>>> 75a01b0d
 #endif
 #if LED_PIN>-1
     if(act == &current_extruder->tempControl)
         WRITE(LED_PIN,on);
-<<<<<<< HEAD
 #endif       
   }
-=======
-#endif
-	}
->>>>>>> 75a01b0d
 }
 // ------------------------------------------------------------------------------------------------------------------
 // ---------------------------------------------- read_max6675 ------------------------------------------------------
@@ -951,4 +892,4 @@
   return max6675_temp & 4 ? 2000 : max6675_temp >> 3; // thermocouple open?
 }
 #endif
-
+