/*
    This file is part of Repetier-Firmware.

    Repetier-Firmware is free software: you can redistribute it and/or modify
    it under the terms of the GNU General Public License as published by
    the Free Software Foundation, either version 3 of the License, or
    (at your option) any later version.

    Foobar is distributed in the hope that it will be useful,
    but WITHOUT ANY WARRANTY; without even the implied warranty of
    MERCHANTABILITY or FITNESS FOR A PARTICULAR PURPOSE.  See the
    GNU General Public License for more details.

    You should have received a copy of the GNU General Public License
    along with Repetier-Firmware.  If not, see <http://www.gnu.org/licenses/>.

*/

#ifndef _EEPROM_H
#define _EEPROM_H

#include <avr/eeprom.h>

// Id to distinguish version changes 
#define EEPROM_PROTOCOL_VERSION 1

/** Where to start with our datablock in memory. Can be moved if you
have problems with other modules using the eeprom */

<<<<<<< HEAD
#define EEPROM_OFFSET               0
#define EPR_MAGIC_BYTE              0
#define EPR_ACCELERATION_TYPE       1
#define EPR_XAXIS_STEPS_PER_MM      3
#define EPR_YAXIS_STEPS_PER_MM      7
#define EPR_ZAXIS_STEPS_PER_MM     11
#define EPR_X_MAX_FEEDRATE         15
#define EPR_Y_MAX_FEEDRATE         19
#define EPR_Z_MAX_FEEDRATE         23
#define EPR_X_HOMING_FEEDRATE      27
#define EPR_Y_HOMING_FEEDRATE      31
#define EPR_Z_HOMING_FEEDRATE      35
#define EPR_MAX_JERK               39
#define EPR_OPS_MIN_DISTANCE       43
#define EPR_MAX_ZJERK              47
#define EPR_X_MAX_ACCEL            51
#define EPR_Y_MAX_ACCEL            55
#define EPR_Z_MAX_ACCEL            59
#define EPR_X_MAX_TRAVEL_ACCEL     63
#define EPR_Y_MAX_TRAVEL_ACCEL     67
#define EPR_Z_MAX_TRAVEL_ACCEL     71
#define EPR_BAUDRATE               75
#define EPR_MAX_INACTIVE_TIME      79
#define EPR_STEPPER_INACTIVE_TIME  83
#define EPR_OPS_RETRACT_DISTANCE   87
#define EPR_OPS_RETRACT_BACKSLASH  91
#define EPR_EXTRUDER_SPEED         95
#define EPR_OPS_MOVE_AFTER         99
#define EPR_OPS_MODE              103
=======
#define EEPROM_OFFSET 0
#define EPR_MAGIC_BYTE 0
#define EPR_ACCELERATION_TYPE 1
#define EPR_XAXIS_STEPS_PER_MM 3
#define EPR_YAXIS_STEPS_PER_MM 7
#define EPR_ZAXIS_STEPS_PER_MM 11
#define EPR_X_MAX_FEEDRATE 15
#define EPR_Y_MAX_FEEDRATE 19
#define EPR_Z_MAX_FEEDRATE 23
#define EPR_X_HOMING_FEEDRATE 27
#define EPR_Y_HOMING_FEEDRATE 31
#define EPR_Z_HOMING_FEEDRATE 35
#define EPR_MAX_JERK 39
#define EPR_OPS_MIN_DISTANCE 43
#define EPR_MAX_ZJERK 47
#define EPR_X_MAX_ACCEL 51
#define EPR_Y_MAX_ACCEL 55
#define EPR_Z_MAX_ACCEL 59
#define EPR_X_MAX_TRAVEL_ACCEL 63
#define EPR_Y_MAX_TRAVEL_ACCEL 67
#define EPR_Z_MAX_TRAVEL_ACCEL 71
#define EPR_BAUDRATE 75
#define EPR_MAX_INACTIVE_TIME 79
#define EPR_STEPPER_INACTIVE_TIME 83
#define EPR_OPS_RETRACT_DISTANCE 87
#define EPR_OPS_RETRACT_BACKSLASH 91
#define EPR_EXTRUDER_SPEED 95
#define EPR_OPS_MOVE_AFTER 99
#define EPR_OPS_MODE 103
>>>>>>> 75a01b0d
#define EPR_INTEGRITY_BYTE        104   // Here the xored sum over eeprom is stored
#define EPR_VERSION               105   // Version id for updates in EEPROM storage
#define EPR_BED_HEAT_MANAGER      106
#define EPR_BED_DRIVE_MAX         107
#define EPR_BED_PID_PGAIN         108
#define EPR_BED_PID_IGAIN         112
#define EPR_BED_PID_DGAIN         116
#define EPR_BED_PID_MAX           120
#define EPR_BED_DRIVE_MIN         124
#define EPR_PRINTING_TIME         125  // Time in seconds printing
#define EPR_PRINTING_DISTANCE     129  // Filament length printed
<<<<<<< HEAD

=======
>>>>>>> 75a01b0d
#define EPR_X_HOME_OFFSET         133
#define EPR_Y_HOME_OFFSET         137
#define EPR_Z_HOME_OFFSET         141
#define EPR_X_LENGTH              145
#define EPR_Y_LENGTH              149
#define EPR_Z_LENGTH              153

#define EEPROM_EXTRUDER_OFFSET 200
// bytes per extruder needed, leave some space for future development
#define EEPROM_EXTRUDER_LENGTH 100
// Extruder positions relative to extruder start
#define EPR_EXTRUDER_STEPS_PER_MM        0
#define EPR_EXTRUDER_MAX_FEEDRATE        4
// Feedrate from halted extruder in mm/s
#define EPR_EXTRUDER_MAX_START_FEEDRATE  8
// Acceleration in mm/s^2
<<<<<<< HEAD
#define EPR_EXTRUDER_MAX_ACCELERATION   12
#define EPR_EXTRUDER_HEAT_MANAGER       16
#define EPR_EXTRUDER_DRIVE_MAX          17
#define EPR_EXTRUDER_PID_PGAIN          18
#define EPR_EXTRUDER_PID_IGAIN          22
#define EPR_EXTRUDER_PID_DGAIN          26
#define EPR_EXTRUDER_PID_MAX            30
#define EPR_EXTRUDER_X_OFFSET           31
#define EPR_EXTRUDER_Y_OFFSET           35
#define EPR_EXTRUDER_WATCH_PERIOD       39
#define EPR_EXTRUDER_ADVANCE_K          41
#define EPR_EXTRUDER_DRIVE_MIN          45
#define EPR_EXTRUDER_ADVANCE_L          46

=======
#define EPR_EXTRUDER_MAX_ACCELERATION 12
#define EPR_EXTRUDER_HEAT_MANAGER 16
#define EPR_EXTRUDER_DRIVE_MAX 17
#define EPR_EXTRUDER_PID_PGAIN 18
#define EPR_EXTRUDER_PID_IGAIN 22
#define EPR_EXTRUDER_PID_DGAIN 26
#define EPR_EXTRUDER_PID_MAX 30
#define EPR_EXTRUDER_X_OFFSET 31
#define EPR_EXTRUDER_Y_OFFSET 35
#define EPR_EXTRUDER_WATCH_PERIOD 39
#define EPR_EXTRUDER_ADVANCE_K 41
#define EPR_EXTRUDER_DRIVE_MIN 45
#define EPR_EXTRUDER_ADVANCE_L 46
#define EPR_EXTRUDER_WAIT_RETRACT_TEMP 50
#define EPR_EXTRUDER_WAIT_RETRACT_UNITS 52
>>>>>>> 75a01b0d
#if EEPROM_MODE!=0
extern inline byte epr_get_byte(uint pos);
extern inline int epr_get_int(uint pos);
extern inline long epr_get_long(uint pos);
extern inline float epr_get_float(uint pos);

extern inline void epr_set_byte(uint pos,byte value);
extern inline void epr_set_int(uint pos,int value);
extern inline void epr_set_long(uint pos,long value);
extern inline void epr_set_float(uint pos,float value);
extern void epr_data_to_eeprom(byte corrupted);
<<<<<<< HEAD
=======
#if DRIVE_SYSTEM==3
extern void epr_set_rod_length();
#endif

extern void epr_data_to_eeprom();
>>>>>>> 75a01b0d
extern void epr_eeprom_to_data();
#endif

extern void epr_output_settings();
extern void epr_update(GCode *com);
extern void epr_init();
extern void epr_init_baudrate();
extern void epr_update_usage();
#endif
<|MERGE_RESOLUTION|>--- conflicted
+++ resolved
@@ -27,7 +27,6 @@
 /** Where to start with our datablock in memory. Can be moved if you
 have problems with other modules using the eeprom */
 
-<<<<<<< HEAD
 #define EEPROM_OFFSET               0
 #define EPR_MAGIC_BYTE              0
 #define EPR_ACCELERATION_TYPE       1
@@ -57,37 +56,6 @@
 #define EPR_EXTRUDER_SPEED         95
 #define EPR_OPS_MOVE_AFTER         99
 #define EPR_OPS_MODE              103
-=======
-#define EEPROM_OFFSET 0
-#define EPR_MAGIC_BYTE 0
-#define EPR_ACCELERATION_TYPE 1
-#define EPR_XAXIS_STEPS_PER_MM 3
-#define EPR_YAXIS_STEPS_PER_MM 7
-#define EPR_ZAXIS_STEPS_PER_MM 11
-#define EPR_X_MAX_FEEDRATE 15
-#define EPR_Y_MAX_FEEDRATE 19
-#define EPR_Z_MAX_FEEDRATE 23
-#define EPR_X_HOMING_FEEDRATE 27
-#define EPR_Y_HOMING_FEEDRATE 31
-#define EPR_Z_HOMING_FEEDRATE 35
-#define EPR_MAX_JERK 39
-#define EPR_OPS_MIN_DISTANCE 43
-#define EPR_MAX_ZJERK 47
-#define EPR_X_MAX_ACCEL 51
-#define EPR_Y_MAX_ACCEL 55
-#define EPR_Z_MAX_ACCEL 59
-#define EPR_X_MAX_TRAVEL_ACCEL 63
-#define EPR_Y_MAX_TRAVEL_ACCEL 67
-#define EPR_Z_MAX_TRAVEL_ACCEL 71
-#define EPR_BAUDRATE 75
-#define EPR_MAX_INACTIVE_TIME 79
-#define EPR_STEPPER_INACTIVE_TIME 83
-#define EPR_OPS_RETRACT_DISTANCE 87
-#define EPR_OPS_RETRACT_BACKSLASH 91
-#define EPR_EXTRUDER_SPEED 95
-#define EPR_OPS_MOVE_AFTER 99
-#define EPR_OPS_MODE 103
->>>>>>> 75a01b0d
 #define EPR_INTEGRITY_BYTE        104   // Here the xored sum over eeprom is stored
 #define EPR_VERSION               105   // Version id for updates in EEPROM storage
 #define EPR_BED_HEAT_MANAGER      106
@@ -99,10 +67,6 @@
 #define EPR_BED_DRIVE_MIN         124
 #define EPR_PRINTING_TIME         125  // Time in seconds printing
 #define EPR_PRINTING_DISTANCE     129  // Filament length printed
-<<<<<<< HEAD
-
-=======
->>>>>>> 75a01b0d
 #define EPR_X_HOME_OFFSET         133
 #define EPR_Y_HOME_OFFSET         137
 #define EPR_Z_HOME_OFFSET         141
@@ -119,7 +83,6 @@
 // Feedrate from halted extruder in mm/s
 #define EPR_EXTRUDER_MAX_START_FEEDRATE  8
 // Acceleration in mm/s^2
-<<<<<<< HEAD
 #define EPR_EXTRUDER_MAX_ACCELERATION   12
 #define EPR_EXTRUDER_HEAT_MANAGER       16
 #define EPR_EXTRUDER_DRIVE_MAX          17
@@ -133,24 +96,8 @@
 #define EPR_EXTRUDER_ADVANCE_K          41
 #define EPR_EXTRUDER_DRIVE_MIN          45
 #define EPR_EXTRUDER_ADVANCE_L          46
-
-=======
-#define EPR_EXTRUDER_MAX_ACCELERATION 12
-#define EPR_EXTRUDER_HEAT_MANAGER 16
-#define EPR_EXTRUDER_DRIVE_MAX 17
-#define EPR_EXTRUDER_PID_PGAIN 18
-#define EPR_EXTRUDER_PID_IGAIN 22
-#define EPR_EXTRUDER_PID_DGAIN 26
-#define EPR_EXTRUDER_PID_MAX 30
-#define EPR_EXTRUDER_X_OFFSET 31
-#define EPR_EXTRUDER_Y_OFFSET 35
-#define EPR_EXTRUDER_WATCH_PERIOD 39
-#define EPR_EXTRUDER_ADVANCE_K 41
-#define EPR_EXTRUDER_DRIVE_MIN 45
-#define EPR_EXTRUDER_ADVANCE_L 46
 #define EPR_EXTRUDER_WAIT_RETRACT_TEMP 50
 #define EPR_EXTRUDER_WAIT_RETRACT_UNITS 52
->>>>>>> 75a01b0d
 #if EEPROM_MODE!=0
 extern inline byte epr_get_byte(uint pos);
 extern inline int epr_get_int(uint pos);
@@ -162,14 +109,6 @@
 extern inline void epr_set_long(uint pos,long value);
 extern inline void epr_set_float(uint pos,float value);
 extern void epr_data_to_eeprom(byte corrupted);
-<<<<<<< HEAD
-=======
-#if DRIVE_SYSTEM==3
-extern void epr_set_rod_length();
-#endif
-
-extern void epr_data_to_eeprom();
->>>>>>> 75a01b0d
 extern void epr_eeprom_to_data();
 #endif
 
@@ -179,3 +118,4 @@
 extern void epr_init_baudrate();
 extern void epr_update_usage();
 #endif
+