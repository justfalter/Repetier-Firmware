/*
    This file is part of Repetier-Firmware.

    Repetier-Firmware is free software: you can redistribute it and/or modify
    it under the terms of the GNU General Public License as published by
    the Free Software Foundation, either version 3 of the License, or
    (at your option) any later version.

    Foobar is distributed in the hope that it will be useful,
    but WITHOUT ANY WARRANTY; without even the implied warranty of
    MERCHANTABILITY or FITNESS FOR A PARTICULAR PURPOSE.  See the
    GNU General Public License for more details.

    You should have received a copy of the GNU General Public License
    along with Repetier-Firmware.  If not, see <http://www.gnu.org/licenses/>.

*/

#ifndef CONFIGURATION_H
#define CONFIGURATION_H

/* Some words on units:

From 0.80 onwards the units used are unified for easier configuration, watch out when transfering from older configs!

Speed is in mm/s
Acceleration in mm/s^2
Temperature is in degrees celsius

*/


// BASIC SETTINGS: select your board type, thermistor type, axis scaling, and endstop configuration

//// The following define selects which electronics board you have. Please choose the one that matches your setup
// MEGA/RAMPS up to 1.2       = 3,
// RAMPS 1.3/RAMPS 1.4        = 33
// Gen6                       = 5, 
// Sanguinololu up to 1.1     = 6
// Sanguinololu 1.2 and above = 62
// Gen7 1.1 till 1.3.x        = 7
// Teensylu (at90usb)         = 8 // requires Teensyduino
// Printrboard (at90usb)      = 9 // requires Teensyduino
<<<<<<< HEAD
// Gen6 1.4.1 an dlater       = 71
// Teensylu (at90usb)         = 8 // requires Teensyduino
// Printrboard (at90usb)      = 9 // requires Teensyduino
// MegaTronics                = 70
// Rambo                      = 301
=======
// Gen6 1.4.1 an dlater = 71
// Teensylu (at90usb) = 8 // requires Teensyduino
// Printrboard (at90usb) = 9 // requires Teensyduino
// MegaTronics = 70
// Rambo = 301
>>>>>>> 75a01b0d
#define MOTHERBOARD 33
#include "pins.h"


// ##########################################################################################
// ##                                        IMPORTANT                                     ##
// ##########################################################################################

// For easy configuration, the default settings enable parameter storage in EEPROM.
// This means, after the first upload many variables can only be changed using the special
// M commands as described in the documentation. Changing these value sin the configuration.h
// has no effect. Parameters overriden by EEPROM settings are calibartion values, extruder 
// values except thermistor tables and some other parameter likely to change during usage
// like advance steps or ops mode.
// To override EEPROM settings with config settings, set EEPROM_MODE 0

/* Define the type of axis movements needed for your printer. The typical case
is a full cartesian system where x, y and z moves are handled by seperate motors.

0 = full cartesian system, xyz have seperate motors.
1 = z axis + xy H-gantry (x_motor = x+y, y_motor = x-y)
2 = z axis + xy H-gantry (x_motor = x+y, y_motor = y-x)
3 = Rostock Delta
Cases 1 and 2 cover all needed xy H gantry systems. If you get results mirrored etc. you can swap motor connections for x and y. If a motor turns in 
the wrong direction change INVERT_X_DIR or INVERT_Y_DIR.
*/
#define DRIVE_SYSTEM 3

// ##########################################################################################
// ##                               Calibration                                            ##
// ##########################################################################################

/** Preprocess movement for the Rostock Delta printer
*/

#if DRIVE_SYSTEM==3
/** \brief Pitch in mm of drive belt. GT2 = 2mm
*/
#define BELT_PITCH 2

/** \brief Number of teeth on X, Y and Z tower pulleys
*/
#define PULLEY_TEETH 20

/** \brief Steps per rotation of stepper motor
*/
#define STEPS_PER_ROTATION 400

/** \brief Micro stepping rate of X, Y and Y tower stepper drivers
*/
#define MICRO_STEPS 8

/** \brief Number of delta moves in each line. Moves that exceed this figure will be split into multiple lines.
Increasing this figure can use a lot of memory since 7 bytes * size of line buffer * MAX_SELTA_SEGMENTS_PER_LINE
will be allocated for the delta buffer. With defaults 7 * 16 * 30 = 3360 bytes. This leaves ~1K free RAM on an Arduino
Mega.
*/
#define MAX_DELTA_SEGMENTS_PER_LINE 30

// Calculations
#define AXIS_STEPS_PER_MM ((MICRO_STEPS * STEPS_PER_ROTATION) / (BELT_PITCH * PULLEY_TEETH))
#define XAXIS_STEPS_PER_MM AXIS_STEPS_PER_MM
#define YAXIS_STEPS_PER_MM AXIS_STEPS_PER_MM
#define ZAXIS_STEPS_PER_MM AXIS_STEPS_PER_MM
// Maximum travel length - For delta robot this is the maximum travel of the towers not cartesian
// This is also the maximum Z value. I plan to add a measure mode to set this
// This value will be overidden with the value in the EEPROM
// Defined in mm
#define ROD_MAX_LENGTH 600

#else
/** \brief Number of steps for a 1mm move in x direction. Overridden if EEPROM activated. */
#define XAXIS_STEPS_PER_MM 101.859
/** \brief Number of steps for a 1mm move in y direction  Overridden if EEPROM activated.*/
#define YAXIS_STEPS_PER_MM 101.859
/** \brief Number of steps for a 1mm move in z direction  Overridden if EEPROM activated.*/
<<<<<<< HEAD
#define ZAXIS_STEPS_PER_MM 92.599
=======
#define ZAXIS_STEPS_PER_MM 3360
#endif
>>>>>>> 75a01b0d

// ##########################################################################################
// ##                           Extruder configuration                                     ##
// ##########################################################################################

/** Number of extruders. Maximum 2 extruder. */
#define NUM_EXTRUDER 1

#define EXT0_X_OFFSET 0
#define EXT0_Y_OFFSET 0
// for skeinforge 40 and later, steps to pull the plasic 1 mm inside the extruder, not out.  Overridden if EEPROM activated.
#define EXT0_STEPS_PER_MM 352.50
// What type of sensor is used?
// 1 is 100k thermistor (Epcos B57560G0107F000 - RepRap-Fab.org and many other)
// 2 is 200k thermistor
// 3 is mendel-parts thermistor (EPCOS G550)
// 4 is 10k thermistor
// 5 is userdefined thermistor table 0
// 6 is userdefined thermistor table 1
// 7 is userdefined thermistor table 2
// 50 is userdefined thermistor table 0 for PTC thermistors
// 51 is userdefined thermistor table 0 for PTC thermistors
// 52 is userdefined thermistor table 0 for PTC thermistors
// 97 Generic thermistor table 1
// 98 Generic thermistor table 2
// 99 Generic thermistor table 3
// 100 is AD595
// 101 is MAX6675
#define EXT0_TEMPSENSOR_TYPE 1
// Analog input pin for reading temperatures or pin enabling SS for MAX6675
#define EXT0_TEMPSENSOR_PIN TEMP_0_PIN
// WHich pin enables the heater
#define EXT0_HEATER_PIN HEATER_0_PIN
#define EXT0_STEP_PIN E_STEP_PIN
#define EXT0_DIR_PIN E_DIR_PIN
// set to false/true for normal / inverse direction
#define EXT0_INVERSE false
#define EXT0_ENABLE_PIN E_ENABLE_PIN
// For Inverting Stepper Enable Pins (Active Low) use 0, Non Inverting (Active High) use 1
#define EXT0_ENABLE_ON false
// The following speed settings are for skeinforge 40+ where e is the
// length of filament pulled inside the heater. For repsnap or older
// skeinforge use hiher values.
//  Overridden if EEPROM activated.
#define EXT0_MAX_FEEDRATE 12
// Feedrate from halted extruder in mm/s
//  Overridden if EEPROM activated.
#define EXT0_MAX_START_FEEDRATE 10
// Acceleration in mm/s^2
//  Overridden if EEPROM activated.
#define EXT0_MAX_ACCELERATION 3000
/** Type of heat manager for this extruder. 
- 0 = Simply switch on/off if temperature is reached. Works always.
- 1 = PID Temperature control. Is better but needs good PID values. Defaults are a good start for most extruder.
 Overridden if EEPROM activated.
*/
#define EXT0_HEAT_MANAGER 1
/** Wait x seconds, after reaching target temperature. Only used for M109.  Overridden if EEPROM activated. */
#define EXT0_WATCHPERIOD 1

/** \brief The maximum value, I-gain can contribute to the output. 

A good value is slightly higher then the output needed for your temperature.
Values for starts:
130 => PLA for temperatures from 170-180°C
180 => ABS for temperatures around 240°C

The precise values may differ for different nozzle/resistor combination. 
 Overridden if EEPROM activated.
*/
#define EXT0_PID_INTEGRAL_DRIVE_MAX 130
/** \brief lower value for integral part

The I state should converge to the exact heater output needed for the target temperature.
To prevent a long deviation from the target zone, this value limits the lower value.
A good start is 30 lower then the optimal value. You need to leave room for cooling.
 Overridden if EEPROM activated.
*/
#define EXT0_PID_INTEGRAL_DRIVE_MIN 60
/** P-gain in 0,01 units.  Overridden if EEPROM activated. */
#define EXT0_PID_P   24
/** I-gain in 0,001 units 

WATCH OUT: This value was in 0,01 units in earlier versions!
 Overridden if EEPROM activated.
*/
#define EXT0_PID_I   0.88
/** Dgain in 0,01 units.  Overridden if EEPROM activated.*/
#define EXT0_PID_D 200
// maximum time the heater is can be switched on. Max = 255.  Overridden if EEPROM activated.
#define EXT0_PID_MAX 255
/** \brief Faktor for the advance algorithm. 0 disables the algorithm.  Overridden if EEPROM activated.
K is the factor for the quadratic term, which is normally disabled in newer versions. If you want to use
the quadratic factor make sure ENABLE_QUADRATIC_ADVANCE is defined.
L is the linear factor and seems to be working better then the quadratic dependency.
*/
#define EXT0_ADVANCE_K 0.0f
#define EXT0_ADVANCE_L 0.0f

/** \brief Temperature to retract filament when extruder is heating up. Overridden if EEPROM activated.
*/
#define EXT0_WAIT_RETRACT_TEMP 		150
/** \brief Units (mm/inches) to retract filament when extruder is heating up. Overridden if EEPROM activated. Set
to 0 to disable.
*/
#define EXT0_WAIT_RETRACT_UNITS 	40



// =========================== Configuration for second extruder ========================
#define EXT1_X_OFFSET 0
#define EXT1_Y_OFFSET 0
// for skeinforge 40 and later, steps to pull the plasic 1 mm inside the extruder, not out.  Overridden if EEPROM activated.
#define EXT1_STEPS_PER_MM 373
// What type of sensor is used?
// 1 is 100k thermistor (Epcos B57560G0107F000 - RepRap-Fab.org and many other)
// 2 is 200k thermistor
// 3 is mendel-parts thermistor (EPCOS G550)
// 4 is 10k thermistor
// 5 is userdefined thermistor table 0
// 6 is userdefined thermistor table 1
// 7 is userdefined thermistor table 2
// 50 is userdefined thermistor table 0 for PTC thermistors
// 51 is userdefined thermistor table 0 for PTC thermistors
// 52 is userdefined thermistor table 0 for PTC thermistors
// 97 Generic thermistor table 1
// 98 Generic thermistor table 2
// 99 Generic thermistor table 3
// 100 is AD595
// 101 is MAX6675
#define EXT1_TEMPSENSOR_TYPE 1
// Analog input pin for reading temperatures or pin enabling SS for MAX6675
#define EXT1_TEMPSENSOR_PIN -1
// WHich pin enables the heater
#define EXT1_HEATER_PIN -1
#define EXT1_STEP_PIN E_STEP_PIN
#define EXT1_DIR_PIN E_DIR_PIN
// set to 0/1 for normal / inverse direction
#define EXT1_INVERSE false
#define EXT1_ENABLE_PIN E_ENABLE_PIN
// For Inverting Stepper Enable Pins (Active Low) use 0, Non Inverting (Active High) use 1
#define EXT1_ENABLE_ON false
// The following speed settings are for skeinforge 40+ where e is the
// length of filament pulled inside the heater. For repsnap or older
// skeinforge use eiher values.
//  Overridden if EEPROM activated.
#define EXT1_MAX_FEEDRATE 50
// Feedrate from halted extruder in mm/s
//  Overridden if EEPROM activated.
#define EXT1_MAX_START_FEEDRATE 12
// Acceleration in mm/s^2
//  Overridden if EEPROM activated.
#define EXT1_MAX_ACCELERATION 10000
/** Type of heat manager for this extruder. 
- 0 = Simply switch on/off if temperature is reached. Works always.
- 1 = PID Temperature control. Is better but needs good PID values. Defaults are a good start for most extruder.
 Overridden if EEPROM activated.
*/
#define EXT1_HEAT_MANAGER 1
/** Wait x seconds, after reaching target temperature. Only used for M109.  Overridden if EEPROM activated. */
#define EXT1_WATCHPERIOD 1

/** \brief The maximum value, I-gain can contribute to the output. 

A good value is slightly higher then the output needed for your temperature.
Values for starts:
130 => PLA for temperatures from 170-180°C
180 => ABS for temperatures around 240°C

The precise values may differ for different nozzle/resistor combination. 
 Overridden if EEPROM activated.
*/
#define EXT1_PID_INTEGRAL_DRIVE_MAX 130
/** \brief lower value for integral part

The I state should converge to the exact heater output needed for the target temperature.
To prevent a long deviation from the target zone, this value limits the lower value.
A good start is 30 lower then the optimal value. You need to leave room for cooling.
 Overridden if EEPROM activated.
*/
#define EXT1_PID_INTEGRAL_DRIVE_MIN 60
/** P-gain in 0,01 units.  Overridden if EEPROM activated. */
#define EXT1_PID_P   24
/** I-gain in 0,001 units 

WATCH OUT: This value was in 0,01 units in earlier versions!
 Overridden if EEPROM activated.
*/
#define EXT1_PID_I   0.88
/** Dgain in 0,01 units.  Overridden if EEPROM activated.*/
#define EXT1_PID_D 200
// maximum time the heater is can be switched on. Max = 255.  Overridden if EEPROM activated.
#define EXT1_PID_MAX 255
/** \brief Faktor for the advance algorithm. 0 disables the algorithm.  Overridden if EEPROM activated.
K is the factor for the quadratic term, which is normally disabled in newer versions. If you want to use
the quadratic factor make sure ENABLE_QUADRATIC_ADVANCE is defined.
L is the linear factor and seems to be working better then the quadratic dependency.
*/
#define EXT1_ADVANCE_K 0.0f
#define EXT1_ADVANCE_L 0.0f

#define EXT1_WAIT_RETRACT_TEMP 	150
#define EXT1_WAIT_RETRACT_UNITS	40

/** PID control only works target temperature +/- PID_CONTROL_RANGE.
If you get much overshoot at the first temperature set, because the heater is going full power to long, you
need to increase this value. For one 6.8 Ohm heater 10 is ok. With two 6.8 Ohm heater use 15.
*/
#define PID_CONTROL_RANGE 15

/** Slip wait, if the extruder temperature is already within x degrees. Only fixed numbers, 0 = off */
#define SKIP_M109_IF_WITHIN 2

/** Number of entries in the user thermistortable 0. Set to 0 to disable it. */
#define NUM_TEMPS_USERTHERMISTOR0 28
/** Number of entries in the user thermistortable 1. Set to 0 to disable it. */
#define NUM_TEMPS_USERTHERMISTOR1 0
/** Number of entries in the user thermistortable 2. Set to 0 to disable it. */
#define NUM_TEMPS_USERTHERMISTOR2 0
/** \brief Set PID scaling 

PID values assume a usable range from 0-255. This can be further limited to EXT0_PID_MAX by to methods.
Set the value to 0: Normal computation, just clip output to EXT0_PID_MAX if computed value is too high.
Set value to 1: Scale PID by EXT0_PID_MAX/256 and then clip to EXT0_PID_MAX.
If your EXT0_PID_MAX is low, you should prefer the second method.
*/
#define SCALE_PID_TO_MAX 0

/** Temperature range for target temperature to hold in M109 command. 5 means +/-5°C

Uncomment define to use force the temperature into the range for given watchperiod. 
*/
//#define TEMP_HYSTERESIS 5

/** \brief Simulate PWM

If your extruder uses a pin without pwm or with a pwm already in use for other functions, you
can enable the PWM simulator instead. Only with PWM you can use PID control.
For Sanguino boards (6 and 62) this is enabled by default. To force simulated PWM uncomment
the define.
*/
//#define SIMULATE_PWM

/** Userdefined thermistor table

There are many different thermistors, which can be combined with different resistors. This result
in unpredictable number of tables. As a resolution, the user can define one table here, that can
be used as type 5 for thermister type in extruder/heated bed definition. Make sure, the number of entries
matches the value in NUM_TEMPS_USERTHERMISTOR0. If you span definition over multiple lines, make sure to end
each line, except the last, with a backslash. The table format is {{adc1,temp1},{adc2,temp2}...} with
increasing adc values. For more informations, read 
http://hydraraptor.blogspot.com/2007/10/measuring-temperature-easy-way.html

If you have a sprinter temperature table, you have to multiply the first value with 4 and the second with 8.
This firmware works with increased precision, so the value reads go from 0 to 4095 and the temperature is 
temperature*8.

If you have a PTC thermistor instead of a NTC thermistor, keep the adc values increasing and use themistor types 50-52 instead of 5-7! 
*/
#define USER_THERMISTORTABLE0  {\
  {1*4,864*8},{21*4,300*8},{25*4,290*8},{29*4,280*8},{33*4,270*8},{39*4,260*8},{46*4,250*8},{54*4,240*8},{64*4,230*8},{75*4,220*8},\
  {90*4,210*8},{107*4,200*8},{128*4,190*8},{154*4,180*8},{184*4,170*8},{221*4,160*8},{265*4,150*8},{316*4,140*8},{375*4,130*8},\
  {441*4,120*8},{513*4,110*8},{588*4,100*8},{734*4,80*8},{856*4,60*8},{938*4,40*8},{986*4,20*8},{1008*4,0*8},{1018*4,-20*8}	}

#define USER_THERMISTORTABLE1  {}  
#define USER_THERMISTORTABLE2  {}  

/** If defined, creates a thermistortable at startup.

If you dont feel like computing the table on your own, you can use this generic method. It is
a simple approximation which may be not as accurate as a good table computed from the reference
values in the datasheet. You can increase precision if you use a temperature/resistance for
R0/T0, which is near your operating temperature. This will reduce precision for lower temperatures,
which are not realy important. The resistors must fit the following schematic:
@code
VREF ---- R2 ---+--- Termistor ---+-- GND
                |                 |
                +------ R1 -------+
                |                 |
                +---- Capacitor --+
                |
                V measured
@endcode                
                
If you don't have R1, set it to 0.
The capacitor is for reducing noise from long thermistor cable. If you don't have have one, it's OK.

If you don't need the generic table, uncomment the following define.
*/
#define USE_GENERIC_THERMISTORTABLE_1
/** Reference resistance */
#define GENERIC_THERM1_R0 1042.7
/** Temperature at reference resistance */
#define GENERIC_THERM1_T0 170
/** Beta value of thermistor

You can use the beta from the datasheet or compute it yourself. See
http://reprap.org/wiki/MeasuringThermistorBeta
for more details.
*/
#define GENERIC_THERM1_BETA 4036
/** Start temperature for generated thermistor table */
#define GENERIC_THERM1_MIN_TEMP -20
/** End Temperature for generated thermistor table */
#define GENERIC_THERM1_MAX_TEMP 300
#define GENERIC_THERM1_R1 0
#define GENERIC_THERM1_R2 4700

// The same for table 2 and 3 if needed

//#define USE_GENERIC_THERMISTORTABLE_2
#define GENERIC_THERM2_R0 1042.7
#define GENERIC_THERM2_T0 170
#define GENERIC_THERM2_BETA 4036
#define GENERIC_THERM2_MIN_TEMP -20
#define GENERIC_THERM2_MAX_TEMP 300
#define GENERIC_THERM2_R1 0
#define GENERIC_THERM2_R2 4700

//#define USE_GENERIC_THERMISTORTABLE_3
#define GENERIC_THERM3_R0 1042.7
#define GENERIC_THERM3_T0 170
#define GENERIC_THERM3_BETA 4036
#define GENERIC_THERM3_MIN_TEMP -20
#define GENERIC_THERM3_MAX_TEMP 300
#define GENERIC_THERM3_R1 0
#define GENERIC_THERM3_R2 4700

/** Supply voltage to ADC, can be changed be setting ANALOG_REF below to different value. */
#define GENERIC_THERM_VREF 5
/** Number of entries in generated table. One entry takes 4 bytes. Higher number of entries increase computation time too.
Value is used for all generic tables created. */
#define GENERIC_THERM_NUM_ENTRIES 33

// uncomment the following line for MAX6675 support.
//#define SUPPORT_MAX6675

// ############# Heated bed configuration ########################

/** \brief Set true if you have a heated bed conected to your board, false if not */
#define HAVE_HEATED_BED true

#define HEATED_BED_MAX_TEMP 150
/** Slip M190 wait, if heated bed is already within x degrees. Fixed numbers only, 0 = off. */
#define SKIP_M190_IF_WITHIN 3

// Select type of your heated bed. It's the same as for EXT0_TEMPSENSOR_TYPE
// set to 0 if you don't have a heated bed
<<<<<<< HEAD
#define HEATED_BED_SENSOR_TYPE 97
=======
#define HEATED_BED_SENSOR_TYPE 1
>>>>>>> 75a01b0d
/** Analog pin of analog sensor to read temperature of heated bed.  */
#define HEATED_BED_SENSOR_PIN TEMP_1_PIN
/** \brief Pin to enable heater for bed. */
#define HEATED_BED_HEATER_PIN HEATER_1_PIN
// How often the temperature of the heated bed is set (msec)
#define HEATED_BED_SET_INTERVAL 5000

/**
Heat manager for heated bed:
0 = Bang Bang, fast update
1 = PID controlled
2 = Bang Bang, limited check every HEATED_BED_SET_INTERVAL. Use this with relais driven beds to save life
*/
#define HEATED_BED_HEAT_MANAGER 2
/** \brief The maximum value, I-gain can contribute to the output. 

A good value is slightly higher then the output needed for your temperature.
Values for starts:
130 => PLA for temperatures from 170-180°C
180 => ABS for temperatures around 240°C

The precise values may differ for different nozzle/resistor combination. 
 Overridden if EEPROM activated.
*/
#define HEATED_BED_PID_INTEGRAL_DRIVE_MAX 255
/** \brief lower value for integral part

The I state should converge to the exact heater output needed for the target temperature.
To prevent a long deviation from the target zone, this value limits the lower value.
A good start is 30 lower then the optimal value. You need to leave room for cooling.
 Overridden if EEPROM activated.
*/
#define HEATED_BED_PID_INTEGRAL_DRIVE_MIN 80
/** P-gain in 0,01 units.  Overridden if EEPROM activated. */
#define HEATED_BED_PID_PGAIN   500
/** I-gain in 0,001 units 

WATCH OUT: This value was in 0,01 units in earlier versions!
 Overridden if EEPROM activated.
*/
#define HEATED_BED_PID_IGAIN   1
/** Dgain in 0,01 units.  Overridden if EEPROM activated.*/
#define HEATED_BED_PID_DGAIN 3000
// maximum time the heater is can be switched on. Max = 255.  Overridden if EEPROM activated.
#define HEATED_BED_PID_MAX 255

/** Include PID control for all heaters. */
#define TEMP_PID true

//// Experimental watchdog and minimal temp
// The watchdog waits for the watchperiod in milliseconds whenever an M104 or M109 increases the target temperature
// If the temperature has not increased at the end of that period, the target temperature is set to zero. It can be reset with another M104/M109
//#define WATCHPERIOD 5000 //5 seconds

//// The minimal temperature defines the temperature below which the heater will not be enabled
#define MINTEMP 5

//// Experimental max temp
// When temperature exceeds max temp, your heater will be switched off.
// This feature exists to protect your hotend from overheating accidentally, but *NOT* from thermistor short/failure!
// You should use MINTEMP for thermistor short/failure protection.
#define MAXTEMP 210

/** \brief Used reference, normally ANALOG_REF_AVCC or ANALOG_REF_AREF for experts ANALOG_REF_INT_2_56 = 2.56V and ANALOG_REF_INT_1_1=1.1V inernaly generated */
#define ANALOG_REF ANALOG_REF_AVCC


// ##########################################################################################
// ##                            Endstop configuration                                     ##
// ##########################################################################################

/* By default all endstops are pulled up to high. You need a pullup if you
use a mechanical endstop connected with gnd. Set value to false for no pullup
on this endstop.
*/
#define ENDSTOP_PULLUP_X_MIN true
#define ENDSTOP_PULLUP_Y_MIN true
#define ENDSTOP_PULLUP_Z_MIN true
#define ENDSTOP_PULLUP_X_MAX true
#define ENDSTOP_PULLUP_Y_MAX true
#define ENDSTOP_PULLUP_Z_MAX true

//set to true to invert the logic of the endstops
#define ENDSTOP_X_MIN_INVERTING true
#define ENDSTOP_Y_MIN_INVERTING true
#define ENDSTOP_Z_MIN_INVERTING true
#define ENDSTOP_X_MAX_INVERTING false
#define ENDSTOP_Y_MAX_INVERTING false
#define ENDSTOP_Z_MAX_INVERTING false

//If your axes are only moving in one direction, make sure the endstops are connected properly.
//If your axes move in one direction ONLY when the endstops are triggered, set ENDSTOPS_INVERTING to true here



//// ADVANCED SETTINGS - to tweak parameters

// For Inverting Stepper Enable Pins (Active Low) use 0, Non Inverting (Active High) use 1
#define X_ENABLE_ON 0
#define Y_ENABLE_ON 0
#define Z_ENABLE_ON 0

// Disables axis when it's not being used.
#define DISABLE_X false
#define DISABLE_Y false
#define DISABLE_Z false
#define DISABLE_E false

// Inverting axis direction
#define INVERT_X_DIR false
#define INVERT_Y_DIR false
#define INVERT_Z_DIR false

//// ENDSTOP SETTINGS:
// Sets direction of endstops when homing; 1=MAX, -1=MIN
#define X_HOME_DIR 1
#define Y_HOME_DIR 1
#define Z_HOME_DIR 1

// Delta robot radius endstop
#define max_software_endstop_r false

//If true, axis won't move to coordinates less than zero.
#define min_software_endstop_x false
#define min_software_endstop_y false
#define min_software_endstop_z false

//If true, axis won't move to coordinates greater than the defined lengths below.
#define max_software_endstop_x false
#define max_software_endstop_y false
#define max_software_endstop_z false

// If during homing the endstop is reached, ho many mm should the printer move back for the second try
#define ENDSTOP_X_BACK_MOVE 5
#define ENDSTOP_Y_BACK_MOVE 5
#define ENDSTOP_Z_BACK_MOVE 5

// For higher precision you can reduce the speed for the second test on the endstop
// during homing operation. The homing speed is divided by the value. 1 = same speed, 2 = half speed
#define ENDSTOP_X_RETEST_REDUCTION_FACTOR 2
#define ENDSTOP_Y_RETEST_REDUCTION_FACTOR 2
#define ENDSTOP_Z_RETEST_REDUCTION_FACTOR 2

// When you have several endstops in one circuit you need to disable it after homing by moving a
// small amount back. This is also the case with H-belt systems.
#define ENDSTOP_X_BACK_ON_HOME 0.5
#define ENDSTOP_Y_BACK_ON_HOME 0.5
#define ENDSTOP_Z_BACK_ON_HOME 0

// You can disable endstop checking for print moves. This is needed, if you get sometimes
// false signals from your endstops. If your endstops don't give false signals, you
// can set it on for safety.
#define ALWAYS_CHECK_ENDSTOPS false
// maximum positions in mm - only fixed numbers!
<<<<<<< HEAD
#define X_MAX_LENGTH 100
#define Y_MAX_LENGTH 100
#define Z_MAX_LENGTH 100

// Coordinates for the minimum axis. Can also be negative if you want to have the bed start at 0 and the printer can go to the left side
// of the bed. Maximum coordinate is given by adding the above X_MAX_LENGTH values.
#define X_MIN_POS 0
#define Y_MIN_POS 0
#define Z_MIN_POS 0

=======

#define X_MAX_LENGTH 200
#define Y_MAX_LENGTH 200
#define Z_MAX_LENGTH 500

// Coordinates for the minimum axis. Can also be negative if you want to have the bed start at 0 and the printer can go to the left side
// of the bed. Maximum coordinate is given by adding the above X_MAX_LENGTH values.
#define X_MIN_POS -100
#define Y_MIN_POS -100
#define Z_MIN_POS 0
>>>>>>> 75a01b0d
// ##########################################################################################
// ##                           Movement settings                                          ##
// ##########################################################################################

// Microstep setting (Only functional when stepper driver microstep pins are connected to MCU. Currently only works for RAMBO boards
#define MICROSTEP_MODES {8,8,8,8,8} // [1,2,4,8,16]

// Motor Current setting (Only functional when motor driver current ref pins are connected to a digital trimpot on supported boards)
#define DIGIPOT_MOTOR_CURRENT {135,135,135,135,135} // Values 0-255 (RAMBO 135 = ~0.75A, 185 = ~1A)

<<<<<<< HEAD
=======
// Delta settings
#if DRIVE_SYSTEM==3
/** \brief Delta rod length
*/
#define DELTA_DIAGONAL_ROD 250.0 // mm

/** \brief Number of segments to generate for delta conversions per second of move
*/
#define DELTA_SEGMENTS_PER_SECOND_PRINT 200 // Move accurate setting for print moves
#define DELTA_SEGMENTS_PER_SECOND_MOVE 70 // Less accurate setting for other moves

/** \brief Horizontal offset of the universal joints on the end effector (moving platform).
*/
#define END_EFFECTOR_HORIZONTAL_OFFSET 33

/** \brief Horizontal offset of the universal joints on the vertical carriages.
*/
#define CARRIAGE_HORIZONTAL_OFFSET 18

/** \brief Printer radius in mm, measured from the center of the print area to the vertical smooth rod.
*/
#define PRINTER_RADIUS 175

/**  \brief Horizontal distance bridged by the diagonal push rod when the end effector is in the center. It is pretty close to 50% of the push rod length (250 mm).
*/
#define DELTA_RADIUS (PRINTER_RADIUS-END_EFFECTOR_HORIZONTAL_OFFSET-CARRIAGE_HORIZONTAL_OFFSET)

/** \brief Enable counter to count steps for Z max calculations
*/
#define STEP_COUNTER

/** \brief Experimental calibration utility for delta printers
*/
#define SOFTWARE_LEVELING

#endif

>>>>>>> 75a01b0d
/** After x seconds of inactivity, the stepper motors are disabled.
    Set to 0 to leave them enabled.
    This helps cooling the Stepper motors between two print jobs. 
    Overridden if EEPROM activated.
*/
#define STEPPER_INACTIVE_TIME 120L
/** After x seconds of inactivity, the system will go down as far it can.
    It will at least disable all stepper motors and heaters. If the board has
    a power pin, it will be disabled, too. 
    Set value to 0 for disabled.  
    Overridden if EEPROM activated. 
*/
#define MAX_INACTIVE_TIME 0L
/** Maximum feedrate, the system allows. Higher feedrates are reduced to these values.
    The axis order in all axis related arrays is X, Y, Z
     Overridden if EEPROM activated.
    */
<<<<<<< HEAD
#define MAX_FEEDRATE {150, 150, 40}
=======
#define MAX_FEEDRATE {150, 150, 150}
>>>>>>> 75a01b0d
/** Speed in mm/min for finding the home position.  Overridden if EEPROM activated. */
#define HOMING_FEEDRATE {80,80,30}

/* If you have a backslash in both z-directions, you can use this. For most printer, the bed will be pushed down by it's
own weight, so this is nearly never needed. */
#define Z_BACKSLASH 0.2

/** Comment this to disable ramp acceleration */
#define RAMP_ACCELERATION 1

/** If your stepper needs a longer high signal then given, you can add a delay here.
The delay is realized as a simple loop wasting time, which is not available for other
computations. So make it as low as possible. For the most common drivers no delay is needed, as the
included delay is already enough.
*/
#define STEPPER_HIGH_DELAY 0

/** The firmware can only handle 16000Hz interrupt frequency cleanly. If you need higher speeds 
a faster solution is needed, and this is to double/quadruple the steps in one interrupt call.
This is like reducing your 1/16th microstepping to 1/8 or 1/4. It is much cheaper then 1 or 3
additional stepper interrupts with all it's overhead. As a result you can go as high as
40000Hz.
*/
#define STEP_DOUBLER_FREQUENCY 12000
/** If you need frequencies off more then 30000 you definitely need to enable this. If you have only 1/8 stepping 
enabling this may cause to stall your moves when 20000Hz is reached.
*/
#define ALLOW_QUADSTEPPING true
/** If you reach STEP_DOUBLER_FREQUENCY the firmware will do 2 or 4 steps with nearly no delay. That can be too fast
for some printers causing an early stall. 

*/
#define DOUBLE_STEP_DELAY 1 // time in us

/** The firmware supports trajectory smoothing. To acieve this, it divides the stepsize by 2, resulting in
the double computation cost. For slow movements this is not an issue, but for really fast moves this is 
too much. The value specified here is the number of clock cycles between a step on the driving axis.
If the interval at full speed is below this value, smoothing is disabled for that line.*/
#define MAX_HALFSTEP_INTERVAL 1999

//// Acceleration settings

/** \brief Use RAMP acceleration for faster printing speed. */
#ifdef RAMP_ACCELERATION
/** \brief X, Y, Z max acceleration in mm/s^2 for printing moves or retracts. Make sure your printer can go that high! 
 Overridden if EEPROM activated.
*/
<<<<<<< HEAD
#define MAX_ACCELERATION_UNITS_PER_SQ_SECOND {1500,1500,100} 
=======
#define MAX_ACCELERATION_UNITS_PER_SQ_SECOND {1500,1500,1500} 
>>>>>>> 75a01b0d
/** \brief X, Y, Z max acceleration in mm/s^2 for travel moves.  Overridden if EEPROM activated.*/
#define MAX_TRAVEL_ACCELERATION_UNITS_PER_SQ_SECOND {3000,3000,3000}
#endif

/** \brief Maximum allowable jerk.

Caution: This is no real jerk in a physical meaning.

The jerk determines your start speed and the maximum speed at the join of two segments.
It's unit is mm/s. If the printer is standing still, the start speed is jerk/2. At the
join of two segments, the speed difference is limited to the jerk value.

Examples:
For all examples jerk is assumed as 40.

Segment 1: vx = 50, vy = 0
Segment 2: vx = 0, vy = 50
v_diff = sqrt((50-0)^2+(0-50)^2) = 70.71
v_diff > jerk => vx_1 = vy_2 = jerk/v_diff*vx_1 = 40/70.71*50 = 28.3 mm/s at the join

Segment 1: vx = 50, vy = 0
Segment 2: vx = 35.36, vy = 35.36
v_diff = sqrt((50-35.36)^2+(0-35.36)^2) = 38.27 < jerk
Corner can be printed with full speed of 50 mm/s

Overridden if EEPROM activated.
*/
<<<<<<< HEAD
#define MAX_JERK 30.0
#define MAX_ZJERK 0.3

/* Define the type of axis movements needed for your printer. The typical case
is a full cartesian system where x, y and z moves are handled by seperate motors.

0 = full cartesian system, xyz have seperate motors.
1 = z axis + xy H-gantry (x_motor = x+y, y_motor = x-y)
2 = z axis + xy H-gantry (x_motor = x+y, y_motor = y-x)
3 = Reserved for Rostock like delta printer
Cases 1 and 2 cover all needed xy H gantry systems. If you get results mirrored etc. you can swap motor connections for x and y. If a motor turns in 
the wrong direction change INVERT_X_DIR or INVERT_Y_DIR.
*/
#define DRIVE_SYSTEM 0
=======
#define MAX_JERK 40.0
#define MAX_ZJERK 40.0

>>>>>>> 75a01b0d

/** \brief Number of moves we can cache in advance.

This number of moves can be cached in advance. If you wan't to cache more, increase this. Especially on
many very short moves the cache may go empty. The minimum value is 5.
*/
<<<<<<< HEAD
#define MOVE_CACHE_SIZE 20

=======
#define MOVE_CACHE_SIZE 16
/* How many line segments can the path planner use for path optimization. The maximum possible
value is MOVE_CACHE_SIZE-2. Higher values need more computation time, which can cause blocking for many
short subsequent moves. If this happens you will see BLK messages in your log and then you now the
value is to high for your printer settings.
*/
#define PATH_PLANNER_CHECK_SEGMENTS 14
>>>>>>> 75a01b0d
/** \brief Low filled cache size. 

If the cache contains less then MOVE_CACHE_LOW segments, the time per segment is limited to LOW_TICKS_PER_MOVE clock cycles.
If a move would be shorter, the feedrate will be reduced. This should prevent buffer underflows. Set this to 0 if you
don't care about empty buffers during print.
*/
#define MOVE_CACHE_LOW 14
/** \brief Cycles per move, if move cache is low. 

This value must be high enough, that the buffer has time to fill up. The problem only occurs at the beginning of a print or
if you are printing many very short segments at high speed. Higher delays here allow higher values in PATH_PLANNER_CHECK_SEGMENTS.
*/
#define LOW_TICKS_PER_MOVE 300000

// ##########################################################################################
// ##                           Extruder control                                           ##
// ##########################################################################################

/** \brief Prescale factor, timer0 runs at.

All known arduino boards use 64. This value is needed for the extruder timing. */
#define TIMER0_PRESCALE 64

/* \brief Minimum temperature for extruder operation

This is a saftey value. If your extruder temperature is below this temperature, no
extruder steps are executed. This is to prevent your extruder to move unless the fiament
is at least molten. After havong some complains that the extruder does not work, I leave
it 0 as default.
*/

#define MIN_EXTRUDER_TEMP 0
/** \brief Activate ooze prevention system 

The ooze prevention system tries to prevent ooze, by a fast retract of the filament every time
printing stops. Most slicing software have already an option to do this. Using OPS_MODE=1 will
in fact mimic this. This works good, but can increase printing time. To reduce the additional
waiting time, the OPS has a fast mode, which performs the retraction during the travelling move.
The only reason, your slicer doesn't do it, is because it can't tell. There is simple no
G-Code command telling the firmware to do that.

You can always compile including OPS. Then you can disable/enable it anytime you want. To disable it
set USE_OPS 0

Caution: Don't enable anti-ooze in your slicer if you are using this. 
*/
#define USE_OPS 1

/** \brief Sets the ops operation mode

0: Off
1: Classic mode. Stop head, retract move to target, push filament back.
2: Fast mode. Retract during move, start pushing back the filament during move. For safty, we start
   at with a low speed and wait for the push back, before the pintmove starts. Normally there is some
   time needed to wait for the filament.

 Overridden if EEPROM activated.
*/
#define OPS_MODE 1

/** \brief Minimum distance for retraction.

If a travel move is shorter than this distance, no retraction will occur. This is to prevent
retraction with infill, where the angle to the perimeter needs a short stop. Unit is mm.
 Overridden if EEPROM activated.
*/
#define OPS_MIN_DISTANCE 0.8

/** \brief Move printhead only after x% of retract distance have been retracted.

 Overridden if EEPROM activated.*/
#define OPS_MOVE_AFTER 50.0
/** \brief Retraction distance in mm. If you want to enable OPS only sometimes, compile with
OPS support and set retraction distance to 0. If you set it to e.g. 3 in your eeprom settings it is enabled.
 Overridden if EEPROM activated.*/
#define OPS_RETRACT_DISTANCE 1.5

/** \brief Backslash produced by extruder reversal

If you are using a bowden extruder, you may need some extra distance to push the filament back into the 
original place. This is the value you enter here. Unit is mm.
 Overridden if EEPROM activated.
*/
#define OPS_RETRACT_BACKSLASH 0.0



/** \brief Enable advance algorithm.

Without a correct adjusted advance algorithm, you get blobs at points, where acceleration changes. The
effect increases with speed and acceleration difference. Using the advance method decreases this effect.
For more informations, read the wiki.
*/
#define USE_ADVANCE

/** \brief enables quadratic component.

Uncomment to allow a quadratic advance dependency. Linear is the dominant value, so no real need
to activate the quadratic term. Only adds lots of computations and storage usage. */
//#define ENABLE_QUADRATIC_ADVANCE


// ##########################################################################################
// ##                           Communication configuration                                ##
// ##########################################################################################

//// AD595 THERMOCOUPLE SUPPORT UNTESTED... USE WITH CAUTION!!!!

/** \brief Communication speed.

- 250000 : Fastes with errorrate of 0% with 16 or 32 MHz - update wiring_serial.c in your board files. See boards/readme.txt
- 115200 : Fast, but may produce communication errors on quite regular basis, Error rate -3,5%
- 76800 : Best setting for Arduino with 16 MHz, Error rate 0,2% page 198 AVR1284 Manual. Result: Faster communication then 115200
- 57600 : Should produce nearly no errors, on my gen 6 it's faster than 115200 because there are no errors slowing down the connection
- 38600

 Overridden if EEPROM activated.
*/
//#define BAUDRATE 76800
<<<<<<< HEAD
//#define BAUDRATE 57600
#define BAUDRATE 250000
=======
//#define BAUDRATE 76800
#define BAUDRATE 57600
//#define BAUDRATE 250000
>>>>>>> 75a01b0d

/**
Some boards like Gen7 have a power on pin, to enable the atx power supply. If this is defined,
the power will be turned on without the need to call M80 if initially started.
*/
#define ENABLE_POWER_ON_STARTUP

/** What shall the printer do, when it receives an M112 emergency stop signal?
 0 = Disable heaters/motors, wait for ever until someone presses reset.
 1 = restart by resetting the AVR controller. The USB connection will not reset if managed by a different chip!
*/
#define KILL_METHOD 1

/** \brief Cache size for incoming commands.

There should be no reason to increase this cache. Commands are nearly immediately send to
execution.
*/
#define GCODE_BUFFER_SIZE 2
/** Appends the linenumber after ever ok send, to acknowledge the received command. Uncomment for plain ok ACK if your host has problems with this */
#define ACK_WITH_LINENUMBER
/** Communication errors can swollow part of the ok, which tells the host software to send
the next command. Not receiving it will cause your printer to stop. Sending this string every
second, if our queue is empty should prevent this. Uncomment if you don't wan't this feature. */
#define WAITING_IDENTIFIER "wait"

/** \brief Sets time for echo debug

You can set M111 1 which enables ECHO of commands send. This define specifies the position,
when it will be executed. In the original FiveD software, echo is done after receiving the
command. With checksum you know, how it looks from the sending string. With this define
uncommented, you will see the last command executed. To be more specific: It is written after
execution. This helps tracking errors, because there may be 8 or more commands in the queue
and it is elsewise difficult to know, what your reprap is currently doing.
*/
#define ECHO_ON_EXECUTE

/** \brief EEPROM storage mode 

Set the EEPROM_MODE to 0 if you always wan't to use the settings in this configuration file. If not,
set it to a value not stored in the first EEPROM-byte used. If you later want to overwrite your current
eeprom settings with configuration defaults, just select an other value. On the first call to epr_init()
it will detect a mismatch of the first byte and copys default values into EEPROM. If the first byte
matches, the stored values are used to overwrite the settings.

IMPORTANT: With mode <>0 some changes in configuration.h are not set any more, as they are 
           taken from the EEPROM.
*/
#define EEPROM_MODE 1
/** Comment out (using // at the start of the line) to disable SD support: */
#define SDSUPPORT
/** Show extended directory including file length. Don't use this with pronterface! */
#define SD_EXTENDED_DIR

#endif
<<<<<<< HEAD

=======
>>>>>>> 75a01b0d
<|MERGE_RESOLUTION|>--- conflicted
+++ resolved
@@ -26,6 +26,19 @@
 Speed is in mm/s
 Acceleration in mm/s^2
 Temperature is in degrees celsius
+
+
+##########################################################################################
+##                                        IMPORTANT                                     ##
+##########################################################################################
+
+For easy configuration, the default settings enable parameter storage in EEPROM.
+This means, after the first upload many variables can only be changed using the special
+M commands as described in the documentation. Changing these value sin the configuration.h
+has no effect. Parameters overriden by EEPROM settings are calibartion values, extruder 
+values except thermistor tables and some other parameter likely to change during usage
+like advance steps or ops mode.
+To override EEPROM settings with config settings, set EEPROM_MODE 0
 
 */
 
@@ -41,34 +54,15 @@
 // Gen7 1.1 till 1.3.x        = 7
 // Teensylu (at90usb)         = 8 // requires Teensyduino
 // Printrboard (at90usb)      = 9 // requires Teensyduino
-<<<<<<< HEAD
-// Gen6 1.4.1 an dlater       = 71
+// Gen6 1.4.1 and later       = 71
 // Teensylu (at90usb)         = 8 // requires Teensyduino
 // Printrboard (at90usb)      = 9 // requires Teensyduino
 // MegaTronics                = 70
 // Rambo                      = 301
-=======
-// Gen6 1.4.1 an dlater = 71
-// Teensylu (at90usb) = 8 // requires Teensyduino
-// Printrboard (at90usb) = 9 // requires Teensyduino
-// MegaTronics = 70
-// Rambo = 301
->>>>>>> 75a01b0d
-#define MOTHERBOARD 33
+
+#define MOTHERBOARD 5
 #include "pins.h"
 
-
-// ##########################################################################################
-// ##                                        IMPORTANT                                     ##
-// ##########################################################################################
-
-// For easy configuration, the default settings enable parameter storage in EEPROM.
-// This means, after the first upload many variables can only be changed using the special
-// M commands as described in the documentation. Changing these value sin the configuration.h
-// has no effect. Parameters overriden by EEPROM settings are calibartion values, extruder 
-// values except thermistor tables and some other parameter likely to change during usage
-// like advance steps or ops mode.
-// To override EEPROM settings with config settings, set EEPROM_MODE 0
 
 /* Define the type of axis movements needed for your printer. The typical case
 is a full cartesian system where x, y and z moves are handled by seperate motors.
@@ -80,7 +74,7 @@
 Cases 1 and 2 cover all needed xy H gantry systems. If you get results mirrored etc. you can swap motor connections for x and y. If a motor turns in 
 the wrong direction change INVERT_X_DIR or INVERT_Y_DIR.
 */
-#define DRIVE_SYSTEM 3
+#define DRIVE_SYSTEM 0
 
 // ##########################################################################################
 // ##                               Calibration                                            ##
@@ -88,7 +82,6 @@
 
 /** Preprocess movement for the Rostock Delta printer
 */
-
 #if DRIVE_SYSTEM==3
 /** \brief Pitch in mm of drive belt. GT2 = 2mm
 */
@@ -126,16 +119,12 @@
 
 #else
 /** \brief Number of steps for a 1mm move in x direction. Overridden if EEPROM activated. */
-#define XAXIS_STEPS_PER_MM 101.859
+#define XAXIS_STEPS_PER_MM 80
 /** \brief Number of steps for a 1mm move in y direction  Overridden if EEPROM activated.*/
-#define YAXIS_STEPS_PER_MM 101.859
+#define YAXIS_STEPS_PER_MM 80
 /** \brief Number of steps for a 1mm move in z direction  Overridden if EEPROM activated.*/
-<<<<<<< HEAD
-#define ZAXIS_STEPS_PER_MM 92.599
-=======
 #define ZAXIS_STEPS_PER_MM 3360
 #endif
->>>>>>> 75a01b0d
 
 // ##########################################################################################
 // ##                           Extruder configuration                                     ##
@@ -147,7 +136,7 @@
 #define EXT0_X_OFFSET 0
 #define EXT0_Y_OFFSET 0
 // for skeinforge 40 and later, steps to pull the plasic 1 mm inside the extruder, not out.  Overridden if EEPROM activated.
-#define EXT0_STEPS_PER_MM 352.50
+#define EXT0_STEPS_PER_MM 385
 // What type of sensor is used?
 // 1 is 100k thermistor (Epcos B57560G0107F000 - RepRap-Fab.org and many other)
 // 2 is 200k thermistor
@@ -180,10 +169,10 @@
 // length of filament pulled inside the heater. For repsnap or older
 // skeinforge use hiher values.
 //  Overridden if EEPROM activated.
-#define EXT0_MAX_FEEDRATE 12
+#define EXT0_MAX_FEEDRATE 25
 // Feedrate from halted extruder in mm/s
 //  Overridden if EEPROM activated.
-#define EXT0_MAX_START_FEEDRATE 10
+#define EXT0_MAX_START_FEEDRATE 18
 // Acceleration in mm/s^2
 //  Overridden if EEPROM activated.
 #define EXT0_MAX_ACCELERATION 3000
@@ -216,7 +205,7 @@
 */
 #define EXT0_PID_INTEGRAL_DRIVE_MIN 60
 /** P-gain in 0,01 units.  Overridden if EEPROM activated. */
-#define EXT0_PID_P   24
+#define EXT0_PID_P   14
 /** I-gain in 0,001 units 
 
 WATCH OUT: This value was in 0,01 units in earlier versions!
@@ -224,7 +213,7 @@
 */
 #define EXT0_PID_I   0.88
 /** Dgain in 0,01 units.  Overridden if EEPROM activated.*/
-#define EXT0_PID_D 200
+#define EXT0_PID_D 80
 // maximum time the heater is can be switched on. Max = 255.  Overridden if EEPROM activated.
 #define EXT0_PID_MAX 255
 /** \brief Faktor for the advance algorithm. 0 disables the algorithm.  Overridden if EEPROM activated.
@@ -241,7 +230,7 @@
 /** \brief Units (mm/inches) to retract filament when extruder is heating up. Overridden if EEPROM activated. Set
 to 0 to disable.
 */
-#define EXT0_WAIT_RETRACT_UNITS 	40
+#define EXT0_WAIT_RETRACT_UNITS 	0
 
 
 
@@ -370,15 +359,6 @@
 */
 //#define TEMP_HYSTERESIS 5
 
-/** \brief Simulate PWM
-
-If your extruder uses a pin without pwm or with a pwm already in use for other functions, you
-can enable the PWM simulator instead. Only with PWM you can use PID control.
-For Sanguino boards (6 and 62) this is enabled by default. To force simulated PWM uncomment
-the define.
-*/
-//#define SIMULATE_PWM
-
 /** Userdefined thermistor table
 
 There are many different thermistors, which can be combined with different resistors. This result
@@ -425,7 +405,7 @@
 
 If you don't need the generic table, uncomment the following define.
 */
-#define USE_GENERIC_THERMISTORTABLE_1
+//#define USE_GENERIC_THERMISTORTABLE_1
 /** Reference resistance */
 #define GENERIC_THERM1_R0 1042.7
 /** Temperature at reference resistance */
@@ -476,19 +456,15 @@
 // ############# Heated bed configuration ########################
 
 /** \brief Set true if you have a heated bed conected to your board, false if not */
-#define HAVE_HEATED_BED true
+#define HAVE_HEATED_BED false
 
 #define HEATED_BED_MAX_TEMP 150
-/** Slip M190 wait, if heated bed is already within x degrees. Fixed numbers only, 0 = off. */
+/** Skip M190 wait, if heated bed is already within x degrees. Fixed numbers only, 0 = off. */
 #define SKIP_M190_IF_WITHIN 3
 
 // Select type of your heated bed. It's the same as for EXT0_TEMPSENSOR_TYPE
 // set to 0 if you don't have a heated bed
-<<<<<<< HEAD
-#define HEATED_BED_SENSOR_TYPE 97
-=======
 #define HEATED_BED_SENSOR_TYPE 1
->>>>>>> 75a01b0d
 /** Analog pin of analog sensor to read temperature of heated bed.  */
 #define HEATED_BED_SENSOR_PIN TEMP_1_PIN
 /** \brief Pin to enable heater for bed. */
@@ -550,7 +526,7 @@
 // When temperature exceeds max temp, your heater will be switched off.
 // This feature exists to protect your hotend from overheating accidentally, but *NOT* from thermistor short/failure!
 // You should use MINTEMP for thermistor short/failure protection.
-#define MAXTEMP 210
+#define MAXTEMP 260
 
 /** \brief Used reference, normally ANALOG_REF_AVCC or ANALOG_REF_AREF for experts ANALOG_REF_INT_2_56 = 2.56V and ANALOG_REF_INT_1_1=1.1V inernaly generated */
 #define ANALOG_REF ANALOG_REF_AVCC
@@ -572,9 +548,9 @@
 #define ENDSTOP_PULLUP_Z_MAX true
 
 //set to true to invert the logic of the endstops
-#define ENDSTOP_X_MIN_INVERTING true
-#define ENDSTOP_Y_MIN_INVERTING true
-#define ENDSTOP_Z_MIN_INVERTING true
+#define ENDSTOP_X_MIN_INVERTING false
+#define ENDSTOP_Y_MIN_INVERTING false
+#define ENDSTOP_Z_MIN_INVERTING false
 #define ENDSTOP_X_MAX_INVERTING false
 #define ENDSTOP_Y_MAX_INVERTING false
 #define ENDSTOP_Z_MAX_INVERTING false
@@ -594,19 +570,19 @@
 // Disables axis when it's not being used.
 #define DISABLE_X false
 #define DISABLE_Y false
-#define DISABLE_Z false
+#define DISABLE_Z true
 #define DISABLE_E false
 
 // Inverting axis direction
 #define INVERT_X_DIR false
-#define INVERT_Y_DIR false
+#define INVERT_Y_DIR true
 #define INVERT_Z_DIR false
 
 //// ENDSTOP SETTINGS:
 // Sets direction of endstops when homing; 1=MAX, -1=MIN
-#define X_HOME_DIR 1
-#define Y_HOME_DIR 1
-#define Z_HOME_DIR 1
+#define X_HOME_DIR -1
+#define Y_HOME_DIR -1
+#define Z_HOME_DIR -1
 
 // Delta robot radius endstop
 #define max_software_endstop_r false
@@ -617,14 +593,14 @@
 #define min_software_endstop_z false
 
 //If true, axis won't move to coordinates greater than the defined lengths below.
-#define max_software_endstop_x false
-#define max_software_endstop_y false
-#define max_software_endstop_z false
+#define max_software_endstop_x true
+#define max_software_endstop_y true
+#define max_software_endstop_z true
 
 // If during homing the endstop is reached, ho many mm should the printer move back for the second try
 #define ENDSTOP_X_BACK_MOVE 5
 #define ENDSTOP_Y_BACK_MOVE 5
-#define ENDSTOP_Z_BACK_MOVE 5
+#define ENDSTOP_Z_BACK_MOVE 2
 
 // For higher precision you can reduce the speed for the second test on the endstop
 // during homing operation. The homing speed is divided by the value. 1 = same speed, 2 = half speed
@@ -643,9 +619,8 @@
 // can set it on for safety.
 #define ALWAYS_CHECK_ENDSTOPS false
 // maximum positions in mm - only fixed numbers!
-<<<<<<< HEAD
-#define X_MAX_LENGTH 100
-#define Y_MAX_LENGTH 100
+#define X_MAX_LENGTH 200
+#define Y_MAX_LENGTH 200
 #define Z_MAX_LENGTH 100
 
 // Coordinates for the minimum axis. Can also be negative if you want to have the bed start at 0 and the printer can go to the left side
@@ -654,18 +629,6 @@
 #define Y_MIN_POS 0
 #define Z_MIN_POS 0
 
-=======
-
-#define X_MAX_LENGTH 200
-#define Y_MAX_LENGTH 200
-#define Z_MAX_LENGTH 500
-
-// Coordinates for the minimum axis. Can also be negative if you want to have the bed start at 0 and the printer can go to the left side
-// of the bed. Maximum coordinate is given by adding the above X_MAX_LENGTH values.
-#define X_MIN_POS -100
-#define Y_MIN_POS -100
-#define Z_MIN_POS 0
->>>>>>> 75a01b0d
 // ##########################################################################################
 // ##                           Movement settings                                          ##
 // ##########################################################################################
@@ -676,8 +639,6 @@
 // Motor Current setting (Only functional when motor driver current ref pins are connected to a digital trimpot on supported boards)
 #define DIGIPOT_MOTOR_CURRENT {135,135,135,135,135} // Values 0-255 (RAMBO 135 = ~0.75A, 185 = ~1A)
 
-<<<<<<< HEAD
-=======
 // Delta settings
 #if DRIVE_SYSTEM==3
 /** \brief Delta rod length
@@ -715,7 +676,6 @@
 
 #endif
 
->>>>>>> 75a01b0d
 /** After x seconds of inactivity, the stepper motors are disabled.
     Set to 0 to leave them enabled.
     This helps cooling the Stepper motors between two print jobs. 
@@ -733,17 +693,13 @@
     The axis order in all axis related arrays is X, Y, Z
      Overridden if EEPROM activated.
     */
-<<<<<<< HEAD
 #define MAX_FEEDRATE {150, 150, 40}
-=======
-#define MAX_FEEDRATE {150, 150, 150}
->>>>>>> 75a01b0d
 /** Speed in mm/min for finding the home position.  Overridden if EEPROM activated. */
 #define HOMING_FEEDRATE {80,80,30}
 
-/* If you have a backslash in both z-directions, you can use this. For most printer, the bed will be pushed down by it's
+/* If you have a backlash in both z-directions, you can use this. For most printer, the bed will be pushed down by it's
 own weight, so this is nearly never needed. */
-#define Z_BACKSLASH 0.2
+#define Z_BACKLASH 0
 
 /** Comment this to disable ramp acceleration */
 #define RAMP_ACCELERATION 1
@@ -785,11 +741,7 @@
 /** \brief X, Y, Z max acceleration in mm/s^2 for printing moves or retracts. Make sure your printer can go that high! 
  Overridden if EEPROM activated.
 */
-<<<<<<< HEAD
 #define MAX_ACCELERATION_UNITS_PER_SQ_SECOND {1500,1500,100} 
-=======
-#define MAX_ACCELERATION_UNITS_PER_SQ_SECOND {1500,1500,1500} 
->>>>>>> 75a01b0d
 /** \brief X, Y, Z max acceleration in mm/s^2 for travel moves.  Overridden if EEPROM activated.*/
 #define MAX_TRAVEL_ACCELERATION_UNITS_PER_SQ_SECOND {3000,3000,3000}
 #endif
@@ -817,51 +769,23 @@
 
 Overridden if EEPROM activated.
 */
-<<<<<<< HEAD
 #define MAX_JERK 30.0
 #define MAX_ZJERK 0.3
 
-/* Define the type of axis movements needed for your printer. The typical case
-is a full cartesian system where x, y and z moves are handled by seperate motors.
-
-0 = full cartesian system, xyz have seperate motors.
-1 = z axis + xy H-gantry (x_motor = x+y, y_motor = x-y)
-2 = z axis + xy H-gantry (x_motor = x+y, y_motor = y-x)
-3 = Reserved for Rostock like delta printer
-Cases 1 and 2 cover all needed xy H gantry systems. If you get results mirrored etc. you can swap motor connections for x and y. If a motor turns in 
-the wrong direction change INVERT_X_DIR or INVERT_Y_DIR.
-*/
-#define DRIVE_SYSTEM 0
-=======
-#define MAX_JERK 40.0
-#define MAX_ZJERK 40.0
-
->>>>>>> 75a01b0d
-
 /** \brief Number of moves we can cache in advance.
 
 This number of moves can be cached in advance. If you wan't to cache more, increase this. Especially on
 many very short moves the cache may go empty. The minimum value is 5.
 */
-<<<<<<< HEAD
-#define MOVE_CACHE_SIZE 20
-
-=======
 #define MOVE_CACHE_SIZE 16
-/* How many line segments can the path planner use for path optimization. The maximum possible
-value is MOVE_CACHE_SIZE-2. Higher values need more computation time, which can cause blocking for many
-short subsequent moves. If this happens you will see BLK messages in your log and then you now the
-value is to high for your printer settings.
-*/
-#define PATH_PLANNER_CHECK_SEGMENTS 14
->>>>>>> 75a01b0d
+
 /** \brief Low filled cache size. 
 
 If the cache contains less then MOVE_CACHE_LOW segments, the time per segment is limited to LOW_TICKS_PER_MOVE clock cycles.
 If a move would be shorter, the feedrate will be reduced. This should prevent buffer underflows. Set this to 0 if you
 don't care about empty buffers during print.
 */
-#define MOVE_CACHE_LOW 14
+#define MOVE_CACHE_LOW 10
 /** \brief Cycles per move, if move cache is low. 
 
 This value must be high enough, that the buffer has time to fill up. The problem only occurs at the beginning of a print or
@@ -901,7 +825,7 @@
 
 Caution: Don't enable anti-ooze in your slicer if you are using this. 
 */
-#define USE_OPS 1
+#define USE_OPS 0
 
 /** \brief Sets the ops operation mode
 
@@ -913,7 +837,7 @@
 
  Overridden if EEPROM activated.
 */
-#define OPS_MODE 1
+#define OPS_MODE 0
 
 /** \brief Minimum distance for retraction.
 
@@ -948,7 +872,7 @@
 effect increases with speed and acceleration difference. Using the advance method decreases this effect.
 For more informations, read the wiki.
 */
-#define USE_ADVANCE
+//#define USE_ADVANCE
 
 /** \brief enables quadratic component.
 
@@ -974,14 +898,8 @@
  Overridden if EEPROM activated.
 */
 //#define BAUDRATE 76800
-<<<<<<< HEAD
 //#define BAUDRATE 57600
 #define BAUDRATE 250000
-=======
-//#define BAUDRATE 76800
-#define BAUDRATE 57600
-//#define BAUDRATE 250000
->>>>>>> 75a01b0d
 
 /**
 Some boards like Gen7 have a power on pin, to enable the atx power supply. If this is defined,
@@ -1032,12 +950,9 @@
 */
 #define EEPROM_MODE 1
 /** Comment out (using // at the start of the line) to disable SD support: */
-#define SDSUPPORT
+//#define SDSUPPORT
 /** Show extended directory including file length. Don't use this with pronterface! */
 #define SD_EXTENDED_DIR
 
 #endif
-<<<<<<< HEAD
-
-=======
->>>>>>> 75a01b0d
+