/*
    This file is part of Repetier-Firmware.

    Repetier-Firmware is free software: you can redistribute it and/or modify
    it under the terms of the GNU General Public License as published by
    the Free Software Foundation, either version 3 of the License, or
    (at your option) any later version.

    Repetier-Firmware is distributed in the hope that it will be useful,
    but WITHOUT ANY WARRANTY; without even the implied warranty of
    MERCHANTABILITY or FITNESS FOR A PARTICULAR PURPOSE.  See the
    GNU General Public License for more details.

    You should have received a copy of the GNU General Public License
    along with Foobar.  If not, see <http://www.gnu.org/licenses/>.

    This firmware is a nearly complete rewrite of the sprinter firmware
    by kliment (https://github.com/kliment/Sprinter)
    which based on Tonokip RepRap firmware rewrite based off of Hydra-mmm firmware.
*/

#ifndef _REPETIER_H
#define _REPETIER_H

#include <avr/io.h>

#define REPETIER_VERSION "0.81"

// ##########################################################################################
// ##                                  Debug configuration                                 ##
// ##########################################################################################

/** Uncomment, to see detailed data for every move. Only for debugging purposes! */
//#define DEBUG_QUEUE_MOVE
/** Allows M111 to set bit 5 (16) which disables all commands except M111. This can be used
to test your data througput or search for communication problems. */
#define INCLUDE_DEBUG_COMMUNICATION
/** Allows M111 so set bit 6 (32) which disables moves, at the first tried step. In combination
with a dry run, you can test the speed of path computations, which are still performed. */
//#define INCLUDE_DEBUG_NO_MOVE
/** Writes the free RAM to output, if it is less then at the last test. Should always return
values >500 for safety, since it doesn't catch every function call. Nice to tweak cache
usage or for seraching for memory induced errors. Switch it off for production, it costs execution time. */
//#define DEBUG_FREE_MEMORY
//#define DEBUG_ADVANCE
/** \brief print ops related debug info. */
//#define DEBUG_OPS
/** If enabled, writes the created generic table to serial port at startup. */
//#define DEBUG_GENERIC
/** If enabled, steps to move and moved steps are compared. */
//#define DEBUG_STEPCOUNT
// Uncomment the following line to enable debugging. You can better control debugging below the following line
//#define DEBUG


// Uncomment if no analyzer is connected
//#define ANALYZER
// Channel->pin assignments
#define ANALYZER_CH0 63 // New move
#define ANALYZER_CH1 40 // Step loop
#define ANALYZER_CH2 53 // X Step
#define ANALYZER_CH3 65 // Y Step
#define ANALYZER_CH4 59 // X Direction
#define ANALYZER_CH5 64 // Y Direction
#define ANALYZER_CH6 58 // xsig 
#define ANALYZER_CH7 57 // ysig

#ifdef ANALYZER
#define ANALYZER_ON(a) {WRITE(a,HIGH);}
#define ANALYZER_OFF(a) {WRITE(a,LOW);}
#else
#define ANALYZER_ON(a)
#define ANALYZER_OFF(a)
#endif


// Bits of the ADC converter
#define ANALOG_INPUT_BITS 10
// Build median from 2^ANALOG_INPUT_SAMPLE samples
#define ANALOG_INPUT_SAMPLE 5
#define ANALOG_REF_AREF 0
#define ANALOG_REF_AVCC _BV(REFS0)
#define ANALOG_REF_INT_1_1 _BV(REFS1)
#define ANALOG_REF_INT_2_56 _BV(REFS0) | _BV(REFS1)

// MS1 MS2 Stepper Driver Microstepping mode table
#define MICROSTEP1 LOW,LOW
#define MICROSTEP2 HIGH,LOW
#define MICROSTEP4 LOW,HIGH
#define MICROSTEP8 HIGH,HIGH
#define MICROSTEP16 HIGH,HIGH

#define NEW_XY_GANTRY

#include "Configuration.h"
#if DRIVE_SYSTEM==1 || DRIVE_SYSTEM==2
#define XY_GANTRY
#endif

//Step to split a cirrcle in small Lines 
#ifndef MM_PER_ARC_SEGMENT
#define MM_PER_ARC_SEGMENT 1
#define MM_PER_ARC_SEGMENT_BIG 3
#else
#define MM_PER_ARC_SEGMENT_BIG MM_PER_ARC_SEGMENT
#endif
//After this count of steps a new SIN / COS caluclation is startet to correct the circle interpolation
#define N_ARC_CORRECTION 25
#if CPU_ARCH==ARCH_AVR
#include <avr/io.h>
#else
#define PROGMEM
#define PGM_P const char *
#define PSTR(s) s
#define pgm_read_byte_near(x) (*(char*)x)
#define pgm_read_byte(x) (*(char*)x)
#endif

#define KOMMA
#if NUM_EXTRUDER>0 && EXT0_TEMPSENSOR_TYPE<100
#define EXT0_ANALOG_INPUTS 1
#define EXT0_SENSOR_INDEX 0
#define EXT0_ANALOG_CHANNEL EXT0_TEMPSENSOR_PIN
#undef KOMMA
#define KOMMA ,
#else
#define EXT0_ANALOG_INPUTS 0
#define EXT0_SENSOR_INDEX EXT0_TEMPSENSOR_PIN
#define EXT0_ANALOG_CHANNEL
#endif

#if NUM_EXTRUDER>1 && EXT1_TEMPSENSOR_TYPE<100
#define EXT1_ANALOG_INPUTS 1
#define EXT1_SENSOR_INDEX EXT0_ANALOG_INPUTS
#define EXT1_ANALOG_CHANNEL KOMMA EXT1_TEMPSENSOR_PIN
#undef KOMMA
#define KOMMA ,
#else
#define EXT1_ANALOG_INPUTS 0
#define EXT1_SENSOR_INDEX EXT1_TEMPSENSOR_PIN
#define EXT1_ANALOG_CHANNEL
#endif

#if NUM_EXTRUDER>2 && EXT2_TEMPSENSOR_TYPE<100
#define EXT2_ANALOG_INPUTS 1
#define EXT2_SENSOR_INDEX EXT0_ANALOG_INPUTS+EXT1_ANALOG_INPUTS
#define EXT2_ANALOG_CHANNEL KOMMA EXT2_TEMPSENSOR_PIN
#undef KOMMA
#define KOMMA ,
#else
#define EXT2_ANALOG_INPUTS 0
#define EXT2_SENSOR_INDEX EXT2_TEMPSENSOR_PIN
#define EXT2_ANALOG_CHANNEL
#endif

#if NUM_EXTRUDER>3 && EXT3_TEMPSENSOR_TYPE<100
#define EXT3_ANALOG_INPUTS 1
#define EXT3_SENSOR_INDEX EXT0_ANALOG_INPUTS+EXT1_ANALOG_INPUTS+EXT2_ANALOG_INPUTS
#define EXT3_ANALOG_CHANNEL KOMMA EXT3_TEMPSENSOR_PIN
#undef KOMMA
#define KOMMA ,
#else
#define EXT3_ANALOG_INPUTS 0
#define EXT3_SENSOR_INDEX EXT3_TEMPSENSOR_PIN
#define EXT3_ANALOG_CHANNEL
#endif

#if NUM_EXTRUDER>4 && EXT4_TEMPSENSOR_TYPE<100
#define EXT4_ANALOG_INPUTS 1
#define EXT4_SENSOR_INDEX EXT0_ANALOG_INPUTS+EXT1_ANALOG_INPUTS+EXT2_ANALOG_INPUTS+EXT3_ANALOG_INPUTS
#define EXT4_ANALOG_CHANNEL KOMMA EXT4_TEMPSENSOR_PIN
#undef KOMMA
#define KOMMA ,
#else
#define EXT4_ANALOG_INPUTS 0
#define EXT4_SENSOR_INDEX EXT4_TEMPSENSOR_PIN
#define EXT4_ANALOG_CHANNEL
#endif

#if NUM_EXTRUDER>5 && EXT5_TEMPSENSOR_TYPE<100
#define EXT5_ANALOG_INPUTS 1
#define EXT5_SENSOR_INDEX EXT0_ANALOG_INPUTS+EXT1_ANALOG_INPUTS+EXT2_ANALOG_INPUTS+EXT3_ANALOG_INPUTS+EXT4_ANALOG_INPUTS
#define EXT5_ANALOG_CHANNEL KOMMA EXT5_TEMPSENSOR_PIN
#undef KOMMA
#define KOMMA ,
#else
#define EXT5_ANALOG_INPUTS 0
#define EXT5_SENSOR_INDEX EXT5_TEMPSENSOR_PIN
#define EXT5_ANALOG_CHANNEL
#endif

#if HAVE_HEATED_BED==true && HEATED_BED_SENSOR_TYPE<100
#define BED_ANALOG_INPUTS 1
#define BED_SENSOR_INDEX EXT0_ANALOG_INPUTS+EXT1_ANALOG_INPUTS+EXT2_ANALOG_INPUTS+EXT3_ANALOG_INPUTS+EXT4_ANALOG_INPUTS+EXT5_ANALOG_INPUTS
#define BED_ANALOG_CHANNEL KOMMA  HEATED_BED_SENSOR_PIN
#undef KOMMA
#define KOMMA ,
#else
#define BED_ANALOG_INPUTS 0
#define BED_SENSOR_INDEX HEATED_BED_SENSOR_PIN
#define BED_ANALOG_CHANNEL
#endif

#ifndef DEBUG_FREE_MEMORY
#define DEBUG_MEMORY
#else
#define DEBUG_MEMORY check_mem();
#endif

/** \brief number of analog input signals. Normally 1 for each temperature sensor */
#define ANALOG_INPUTS (EXT0_ANALOG_INPUTS+EXT1_ANALOG_INPUTS+EXT2_ANALOG_INPUTS+EXT3_ANALOG_INPUTS+EXT4_ANALOG_INPUTS+EXT5_ANALOG_INPUTS+BED_ANALOG_INPUTS)
#if ANALOG_INPUTS>0
/** Channels are the MUX-part of ADMUX register */
#define  ANALOG_INPUT_CHANNELS {EXT0_ANALOG_CHANNEL EXT1_ANALOG_CHANNEL EXT2_ANALOG_CHANNEL EXT3_ANALOG_CHANNEL EXT4_ANALOG_CHANNEL EXT5_ANALOG_CHANNEL BED_ANALOG_CHANNEL}
#endif
#define ANALOG_PRESCALER _BV(ADPS0)|_BV(ADPS1)|_BV(ADPS2)

#if MOTHERBOARD==8 || MOTHERBOARD==9 || CPU_ARCH!=ARCH_AVR
#define EXTERNALSERIAL
#endif
//#define EXTERNALSERIAL  // Force using arduino serial
#ifndef EXTERNALSERIAL
#define  HardwareSerial_h // Don't use standard serial console
#endif
#include <inttypes.h>
#include "Print.h"

#if defined(ARDUINO) && ARDUINO >= 100
#include "Arduino.h"
#else
#include "WProgram.h"
#define COMPAT_PRE1
#endif
#include "gcode.h"
#if CPU_ARCH==ARCH_AVR
#include "fastio.h"
#else
#define	READ(IO)  digitalRead(IO)
#define	WRITE(IO, v)  digitalWrite(IO, v)
#define	SET_INPUT(IO)  pinMode(IO, INPUT)
#define	SET_OUTPUT(IO)  pinMode(IO, OUTPUT)
#endif
#define SD_MAX_FOLDER_DEPTH 2

#include "ui.h"

#ifndef SDSUPPORT
#define SDSUPPORT false
#endif
#if SDSUPPORT
#include "SdFat.h"
#endif
#ifndef SDSUPPORT
#define SDSUPPORT false
#endif
#if SDSUPPORT
#include "SdFat.h"
#endif
<<<<<<< HEAD
#define REPETIER_VERSION "0.73"
=======

#if ENABLE_BACKLASH_COMPENSATION && DRIVE_SYSTEM!=0
#undef ENABLE_BACKLASH_COMPENSATION
#define ENABLE_BACKLASH_COMPENSATION false
#endif
>>>>>>> 389d1590

#define uint uint16_t
#define uint8 uint8_t
#define int8 int8_t
#define uint32 uint32_t
#define int32 int32_t

/*#if MOTHERBOARD==6 || MOTHERBOARD==62 || MOTHERBOARD==7
#if MOTHERBOARD!=7
#define SIMULATE_PWM
#endif
#define EXTRUDER_TIMER_VECTOR TIMER2_COMPA_vect
#define EXTRUDER_OCR OCR2A
#define EXTRUDER_TCCR TCCR2A
#define EXTRUDER_TIMSK TIMSK2
#define EXTRUDER_OCIE OCIE2A
#define PWM_TIMER_VECTOR TIMER2_COMPB_vect
#define PWM_OCR OCR2B
#define PWM_TCCR TCCR2B
#define PWM_TIMSK TIMSK2
#define PWM_OCIE OCIE2B
#else*/
#define EXTRUDER_TIMER_VECTOR TIMER0_COMPA_vect
#define EXTRUDER_OCR OCR0A
#define EXTRUDER_TCCR TCCR0A
#define EXTRUDER_TIMSK TIMSK0
#define EXTRUDER_OCIE OCIE0A
#define PWM_TIMER_VECTOR TIMER0_COMPB_vect
#define PWM_OCR OCR0B
#define PWM_TCCR TCCR0A
#define PWM_TIMSK TIMSK0
#define PWM_OCIE OCIE0B
//#endif

/** TemperatureController manages one heater-temperature sensore loop. You can have up to
4 loops allowing pid/bang bang for up to 3 extruder and the heated bed.

*/
typedef struct {
  byte pwmIndex; ///< pwm index for output control. 0-2 = Extruder, 3 = Fan, 4 = Heated Bed
  byte sensorType; ///< Type of temperature sensor.
  byte sensorPin; ///< Pin to read extruder temperature.
  int currentTemperature; ///< Currenttemperature value read from sensor.
  int targetTemperature; ///< Target temperature value in units of sensor.
  float currentTemperatureC; ///< Current temperature in °C.
  float targetTemperatureC; ///< Target temperature in °C.
  unsigned long lastTemperatureUpdate; ///< Time in millis of the last temperature update.
  char heatManager; ///< How is temperature controled. 0 = on/off, 1 = PID-Control
#ifdef TEMP_PID
  long tempIState; ///< Temp. var. for PID computation.
  byte pidDriveMax; ///< Used for windup in PID calculation.
  byte pidDriveMin; ///< Used for windup in PID calculation.
  float pidPGain; ///< Pgain (proportional gain) for PID temperature control [0,01 Units].
  float pidIGain; ///< Igain (integral) for PID temperature control [0,01 Units].
  float pidDGain;  ///< Dgain (damping) for PID temperature control [0,01 Units].
  byte pidMax; ///< Maximum PWM value, the heater should be set.
  float tempIStateLimitMax;
  float tempIStateLimitMin;
  byte tempPointer;
  float tempArray[4];
#endif
} TemperatureController;
/** \brief Data to drive one extruder.

This structure contains all definitions for an extruder and all
current state variables, like current temperature, feeder position etc.
*/
typedef struct { // Size: 12*1 Byte+12*4 Byte+4*2Byte = 68 Byte
  byte id;
  long xOffset;
  long yOffset;
  float stepsPerMM;        ///< Steps per mm.
  byte enablePin;          ///< Pin to enable extruder stepper motor.
//  byte directionPin; ///< Pin number to assign the direction.
//  byte stepPin; ///< Pin number for a step.
  byte enableOn;
//  byte invertDir; ///< 1 if the direction of the extruder should be inverted.
  float maxFeedrate;      ///< Maximum feedrate in mm/s.
  float maxAcceleration;  ///< Maximum acceleration in mm/s^2.
  float maxStartFeedrate; ///< Maximum start feedrate in mm/s.
  long extrudePosition;   ///< Current extruder position in steps.
  int watchPeriod;        ///< Time in seconds, a M109 command will wait to stabalize temperature
  int waitRetractTemperature; ///< Temperature to retract the filament when waiting for heatup
  int waitRetractUnits;   ///< Units to retract the filament when waiting for heatup
#ifdef USE_ADVANCE
#ifdef ENABLE_QUADRATIC_ADVANCE
  float advanceK;         ///< Koefficient for advance algorithm. 0 = off
#endif
  float advanceL;
#endif
  TemperatureController tempControl;
  const char * PROGMEM selectCommands;
  const char * PROGMEM deselectCommands;
  byte coolerSpeed; ///< Speed to use when enabled
  byte coolerPWM; ///< current PWM setting
} Extruder;

extern const uint8 osAnalogInputChannels[] PROGMEM;
extern uint8 osAnalogInputCounter[ANALOG_INPUTS];
extern uint osAnalogInputBuildup[ANALOG_INPUTS];
extern uint8 osAnalogInputPos; // Current sampling position
extern volatile uint osAnalogInputValues[ANALOG_INPUTS];
extern byte pwm_pos[NUM_EXTRUDER+3]; // 0-NUM_EXTRUDER = Heater 0-NUM_EXTRUDER of extruder, NUM_EXTRUDER = Heated bed, NUM_EXTRUDER+1 Board fan, NUM_EXTRUDER+2 = Fan
#ifdef USE_ADVANCE
#ifdef ENABLE_QUADRATIC_ADVANCE
extern int maxadv;
#endif
extern int maxadv2;
extern float maxadvspeed;
#endif

extern Extruder *current_extruder;
extern Extruder extruder[];
// Initalize extruder and heated bed related pins
extern void initExtruder();
extern void initHeatedBed();
extern void updateTempControlVars(TemperatureController *tc);
extern void extruder_select(byte ext_num);
// Set current extruder position
//extern void extruder_set_position(float pos,bool relative);
// set the temperature of current extruder
extern void extruder_set_temperature(float temp_celsius,byte extr);
// Set temperature of heated bed
extern void heated_bed_set_temperature(float temp_celsius);
//extern long extruder_steps_to_position(float value,byte relative);
extern void extruder_set_direction(byte steps);
extern void extruder_disable();
#ifdef TEMP_PID
void autotunePID(float temp,int controllerId);
#endif

//#ifdef TEMP_PID
//extern byte current_extruder_out;
//#endif

/** \brief Sends the high-signal to the stepper for next extruder step. 

Call this function only, if interrupts are disabled.
*/
inline void extruder_step() {
#if NUM_EXTRUDER==1
  WRITE(EXT0_STEP_PIN,HIGH);
#else
  switch(current_extruder->id) {
  case 0:
#if NUM_EXTRUDER>0
    WRITE(EXT0_STEP_PIN,HIGH);
#endif
    break;
#if defined(EXT1_STEP_PIN) && NUM_EXTRUDER>1
  case 1:
    WRITE(EXT1_STEP_PIN,HIGH);
    break;
#endif
#if defined(EXT2_STEP_PIN) && NUM_EXTRUDER>2
  case 2:
    WRITE(EXT2_STEP_PIN,HIGH);
    break;
#endif
#if defined(EXT3_STEP_PIN) && NUM_EXTRUDER>3
  case 3:
    WRITE(EXT3_STEP_PIN,HIGH);
    break;
#endif
#if defined(EXT4_STEP_PIN) && NUM_EXTRUDER>4
  case 4:
    WRITE(EXT4_STEP_PIN,HIGH);
    break;
#endif
#if defined(EXT5_STEP_PIN) && NUM_EXTRUDER>5
  case 5:
    WRITE(EXT5_STEP_PIN,HIGH);
    break;
#endif
  }
#endif
}
/** \brief Sets stepper signal to low for current extruder. 

Call this function only, if interrupts are disabled.
*/
inline void extruder_unstep() {
#if NUM_EXTRUDER==1
  WRITE(EXT0_STEP_PIN,LOW);
#else
  switch(current_extruder->id) {
  case 0:
#if NUM_EXTRUDER>0
    WRITE(EXT0_STEP_PIN,LOW);
#endif
    break;
#if defined(EXT1_STEP_PIN) && NUM_EXTRUDER>1
  case 1:
    WRITE(EXT1_STEP_PIN,LOW);
    break;
#endif
#if defined(EXT2_STEP_PIN) && NUM_EXTRUDER>2
  case 2:
    WRITE(EXT2_STEP_PIN,LOW);
    break;
#endif
#if defined(EXT3_STEP_PIN) && NUM_EXTRUDER>3
  case 3:
    WRITE(EXT3_STEP_PIN,LOW);
    break;
#endif
#if defined(EXT4_STEP_PIN) && NUM_EXTRUDER>4
  case 4:
    WRITE(EXT4_STEP_PIN,LOW);
    break;
#endif
#if defined(EXT5_STEP_PIN) && NUM_EXTRUDER>5
  case 5:
    WRITE(EXT5_STEP_PIN,LOW);
    break;
#endif
  }
#endif
}
/** \brief Activates the extruder stepper and sets the direction. */
inline void extruder_set_direction(byte dir) {  
#if NUM_EXTRUDER==1
  if(dir)
    WRITE(EXT0_DIR_PIN,!EXT0_INVERSE);
  else
    WRITE(EXT0_DIR_PIN,EXT0_INVERSE);
#else
  switch(current_extruder->id) {
#if NUM_EXTRUDER>0
  case 0:
  if(dir)
    WRITE(EXT0_DIR_PIN,!EXT0_INVERSE);
  else
    WRITE(EXT0_DIR_PIN,EXT0_INVERSE);
    break;
#endif
#if defined(EXT1_DIR_PIN) && NUM_EXTRUDER>1
  case 1:
  if(dir)
    WRITE(EXT1_DIR_PIN,!EXT1_INVERSE);
  else
    WRITE(EXT1_DIR_PIN,EXT1_INVERSE);
    break;
#endif
#if defined(EXT2_DIR_PIN) && NUM_EXTRUDER>2
  case 2:
  if(dir)
    WRITE(EXT2_DIR_PIN,!EXT2_INVERSE);
  else
    WRITE(EXT2_DIR_PIN,EXT2_INVERSE);
    break;
#endif
#if defined(EXT3_DIR_PIN) && NUM_EXTRUDER>3
  case 3:
  if(dir)
    WRITE(EXT3_DIR_PIN,!EXT3_INVERSE);
  else
    WRITE(EXT3_DIR_PIN,EXT3_INVERSE);
    break;
#endif
#if defined(EXT4_DIR_PIN) && NUM_EXTRUDER>4
  case 4:
  if(dir)
    WRITE(EXT4_DIR_PIN,!EXT4_INVERSE);
  else
    WRITE(EXT4_DIR_PIN,EXT4_INVERSE);
    break;
#endif
#if defined(EXT5_DIR_PIN) && NUM_EXTRUDER>5
  case 5:
  if(dir)
    WRITE(EXT5_DIR_PIN,!EXT5_INVERSE);
  else
    WRITE(EXT5_DIR_PIN,EXT5_INVERSE);
    break;
#endif
  }
#endif
}
inline void extruder_enable() {
#if NUM_EXTRUDER==1
#if EXT0_ENABLE_PIN>-1
    WRITE(EXT0_ENABLE_PIN,EXT0_ENABLE_ON ); 
#endif
#else
  if(current_extruder->enablePin > -1) 
    digitalWrite(current_extruder->enablePin,current_extruder->enableOn); 
#endif
}
extern void(* resetFunc) (void); 
// Read a temperature and return its value in °C
// this high level method supports all known methods
extern int read_raw_temperature(byte type,byte pin);
extern float heated_bed_get_temperature();
// Convert a raw temperature value into °C
extern float conv_raw_temp(byte type,int raw_temp);
// Converts a temperture temp in °C into a raw value
// which can be compared with results of read_raw_temperature
extern int conv_temp_raw(byte type,float temp);
// Updates the temperature of all extruders and heated bed if it's time.
// Toggels the heater power if necessary.
extern void manage_temperatures();
extern bool reportTempsensorError(); ///< Report defect sensors
extern byte manage_monitor;

void process_command(GCode *code,byte bufferedCommand);

void manage_inactivity(byte debug);

extern void wait_until_end_of_move();
extern void update_ramps_parameter();
extern void update_extruder_flags();
extern void finishNextSegment();
extern void printPosition();
extern void defaultLoopActions();
extern void change_feedrate_multiply(int factor); ///< Set feedrate multiplier
extern void set_fan_speed(int speed,bool wait); /// Set fan speed 0..255
extern void home_axis(bool xaxis,bool yaxis,bool zaxis); /// Home axis
extern byte get_coordinates(GCode *com);
extern void move_steps(long x,long y,long z,long e,float feedrate,bool waitEnd,bool check_endstop);
extern void queue_move(byte check_endstops,byte pathOptimize);
#if DRIVE_SYSTEM==3
extern byte calculate_delta(long cartesianPosSteps[], long deltaPosSteps[]);
extern void set_delta_position(long xaxis, long yaxis, long zaxis);
extern float rodMaxLength;
extern void split_delta_move(byte check_endstops,byte pathOptimize, byte softEndstop);
#ifdef SOFTWARE_LEVELING
extern void calculate_plane(long factors[], long p1[], long p2[], long p3[]);
extern float calc_zoffset(long factors[], long pointX, long pointY);
#endif
#endif
extern void linear_move(long steps_remaining[]);
extern inline void disable_x();
extern inline void disable_y();
extern inline void disable_z();
extern inline void enable_x();
extern inline void enable_y();
extern inline void enable_z();

#define PREVIOUS_PLANNER_INDEX(p) {p--;if(p==255) p = MOVE_CACHE_SIZE-1;}
#define NEXT_PLANNER_INDEX(idx) {++idx;if(idx==MOVE_CACHE_SIZE) idx=0;}

extern void kill(byte only_steppers);

extern float axis_steps_per_unit[];
extern float inv_axis_steps_per_unit[];
extern float max_feedrate[];
extern float homing_feedrate[];
extern float max_start_speed_units_per_second[];
extern long max_acceleration_units_per_sq_second[];
extern long max_travel_acceleration_units_per_sq_second[];
extern unsigned long axis_steps_per_sqr_second[];
extern unsigned long axis_travel_steps_per_sqr_second[];
extern byte relative_mode;    ///< Determines absolute (false) or relative Coordinates (true).
extern byte relative_mode_e;  ///< Determines Absolute or Relative E Codes while in Absolute Coordinates mode. E is always relative in Relative Coordinates mode.

extern byte unit_inches;
extern unsigned long previous_millis_cmd;
extern unsigned long max_inactive_time;
extern unsigned long stepper_inactive_time;

extern void setupTimerInterrupt();
extern void current_control_init();
extern void microstep_init();
extern void print_temperatures();
extern void check_mem();
#if ARC_SUPPORT
extern void mc_arc(float *position, float *target, float *offset, float radius, uint8_t isclockwise);
#endif

#define PRINTER_FLAG0_STEPPER_DISABLED      1
#define PRINTER_FLAG0_SEPERATE_EXTRUDER_INT 2
#define PRINTER_FLAG0_TEMPSENSOR_DEFECT     4
typedef struct { 
  byte flag0; // 1 = stepper disabled, 2 = use external extruder interrupt, 4 = temp Sensor defect 
#if USE_OPS==1 || defined(USE_ADVANCE)
  volatile int extruderStepsNeeded; ///< This many extruder steps are still needed, <0 = reverse steps needed.
//  float extruderSpeed;              ///< Extruder speed in mm/s.
  byte minExtruderSpeed;            ///< Timer delay for start extruder speed
  byte maxExtruderSpeed;            ///< Timer delay for end extruder speed
  byte extruderAccelerateDelay;     ///< delay between 2 speec increases
#endif
  long interval;                    ///< Last step duration in ticks.
#if USE_OPS==1
  bool filamentRetracted;           ///< Is the extruder filament retracted
#endif
  unsigned long timer;              ///< used for acceleration/deceleration timing
  unsigned long stepNumber;         ///< Step number in current move.
#ifdef USE_ADVANCE
#ifdef ENABLE_QUADRATIC_ADVANCE
  long advance_executed;             ///< Executed advance steps
#endif
  int advance_steps_set;
  unsigned int advance_lin_set;
#endif
  long currentPositionSteps[4];     ///< Position in steps from origin.
  long destinationSteps[4];         ///< Target position in steps.
#if DRIVE_SYSTEM==3
#ifdef STEP_COUNTER
  long countZSteps;					///< Count of steps from last position reset
#endif
  long currentDeltaPositionSteps[4];
  long maxDeltaPositionSteps;
#endif
#ifdef SOFTWARE_LEVELING
  long levelingP1[3];
  long levelingP2[3];
  long levelingP3[3];
#endif
#if USE_OPS==1
  int opsRetractSteps;              ///< Retract filament this much steps
  int opsPushbackSteps;             ///< Retract+extra distance for backsash
  float opsMinDistance;
  float opsRetractDistance;
  float opsRetractBacklash;
  byte opsMode;                     ///< OPS operation mode. 0 = Off, 1 = Classic, 2 = Fast
  float opsMoveAfter;               ///< Start move after opsModeAfter percent off full retract.
  int opsMoveAfterSteps;            ///< opsMoveAfter converted in steps (negative value!).
#endif
  long xMaxSteps;                   ///< For software endstops, limit of move in positive direction.
  long yMaxSteps;                   ///< For software endstops, limit of move in positive direction.
  long zMaxSteps;                   ///< For software endstops, limit of move in positive direction.
  long xMinSteps;                   ///< For software endstops, limit of move in negative direction.
  long yMinSteps;                   ///< For software endstops, limit of move in negative direction.
  long zMinSteps;                   ///< For software endstops, limit of move in negative direction.
  float xLength;
  float xMin;
  float yLength;
  float yMin;
  float zLength;
  float zMin;
  float feedrate;                   ///< Last requested feedrate.
  int feedrateMultiply;             ///< Multiplier for feedrate in percent (factor 1 = 100)
  unsigned int extrudeMultiply;     ///< Flow multiplier in percdent (factor 1 = 100)
  float maxJerk;                    ///< Maximum allowed jerk in mm/s
  float maxZJerk;                   ///< Maximum allowed jerk in z direction in mm/s
  long offsetX;                     ///< X-offset for different extruder positions.
  long offsetY;                     ///< Y-offset for different extruder positions.
  unsigned int vMaxReached;         ///< MAximumu reached speed
  byte stepper_loops;
  unsigned long msecondsPrinting;            ///< Milliseconds of printing time (means time with heated extruder)
  float filamentPrinted;            ///< mm of filament printed since counting started
  byte waslasthalfstepping;         ///< Indicates if last move had halfstepping enabled
#if ENABLE_BACKLASH_COMPENSATION
  float backlashX;
  float backlashY;
  float backlashZ;
  byte backlashDir;
#endif
#ifdef DEBUG_STEPCOUNT
  long totalStepsRemaining;
#endif
#if FEATURE_MEMORY_POSITION
  long memoryX;
  long memoryY;
  long memoryZ;
#endif
#ifdef XY_GANTRY
  char motorX;
  char motorY;
#endif
} PrinterState;
extern PrinterState printer_state;

/** Marks the first step of a new move */
#define FLAG_WARMUP 1
#define FLAG_NOMINAL 2
#define FLAG_DECELERATING 4
#define FLAG_ACCELERATION_ENABLED 8
#define FLAG_CHECK_ENDSTOPS 16
#define FLAG_SKIP_ACCELERATING 32
#define FLAG_SKIP_DEACCELERATING 64
#define FLAG_BLOCKED 128

/** Are the step parameter computed */
#define FLAG_JOIN_STEPPARAMS_COMPUTED 1
/** The right speed is fixed. Don't check this block or any block to the left. */
#define FLAG_JOIN_END_FIXED 2
/** The left speed is fixed. Don't check left block. */
#define FLAG_JOIN_START_FIXED 4
/** Start filament retraction at move start */
#define FLAG_JOIN_START_RETRACT 8
/** Wait for filament pushback, before ending move */
#define FLAG_JOIN_END_RETRACT 16
/** Disable retract for this line */
#define FLAG_JOIN_NO_RETRACT 32
/** Wait for the extruder to finish it's up movement */
#define FLAG_JOIN_WAIT_EXTRUDER_UP 64
/** Wait for the extruder to finish it's down movement */
#define FLAG_JOIN_WAIT_EXTRUDER_DOWN 128
// Printing related data
#if DRIVE_SYSTEM==3
// Allow the delta cache to store segments for every line in line cache. Beware this gets big ... fast.
// MAX_DELTA_SEGMENTS_PER_LINE * 
#define DELTA_CACHE_SIZE (MAX_DELTA_SEGMENTS_PER_LINE * MOVE_CACHE_SIZE)
typedef struct { 
	byte dir; 									///< Direction of delta movement.
	unsigned int deltaSteps[3]; 				///< Number of steps in move.
} DeltaSegment;
extern DeltaSegment segments[];					// Delta segment cache
extern unsigned int delta_segment_write_pos; 	// Position where we write the next cached delta move
extern volatile unsigned int delta_segment_count; // Number of delta moves cached 0 = nothing in cache
extern byte lastMoveID;
#endif
typedef struct { // RAM usage: 24*4+15 = 113 Byte
  byte primaryAxis;
  volatile byte flags;
  long timeInTicks;
  byte joinFlags;
  byte halfstep;                  ///< 0 = disabled, 1 = halfstep, 2 = fulstep
  byte dir;                       ///< Direction of movement. 1 = X+, 2 = Y+, 4= Z+, values can be combined.
  long delta[4];                  ///< Steps we want to move.
  long error[4];                  ///< Error calculation for Bresenham algorithm
  float speedX;                   ///< Speed in x direction at fullInterval in mm/s
  float speedY;                   ///< Speed in y direction at fullInterval in mm/s
  float speedZ;                   ///< Speed in z direction at fullInterval in mm/s
  float speedE;                   ///< Speed in E direction at fullInterval in mm/s
  float fullSpeed;                ///< Desired speed mm/s
  float invFullSpeed;             ///< 1.0/fullSpeed for fatser computation
  float acceleration;             ///< Real 2.0*distanceÜacceleration mm²/s²
  float maxJunctionSpeed;         ///< Max. junction speed between this and next segment
  float startSpeed;               ///< Staring speed in mm/s
  float endSpeed;                 ///< Exit speed in mm/s
  float distance;
#if DRIVE_SYSTEM==3
  byte numDeltaSegments;		  		///< Number of delta segments left in line. Decremented by stepper timer.
  byte moveID;							///< ID used to identify moves which are all part of the same line
  int deltaSegmentReadPos; 	 			///< Pointer to next DeltaSegment
  long numPrimaryStepPerSegment;		///< Number of primary bresenham axis steps in each delta segment
#endif
  unsigned long fullInterval;     ///< interval at full speed in ticks/step.
  unsigned long stepsRemaining;   ///< Remaining steps, until move is finished
  unsigned int accelSteps;        ///< How much steps does it take, to reach the plateau.
  unsigned int decelSteps;        ///< How much steps does it take, to reach the end speed.
  unsigned long accelerationPrim; ///< Acceleration along primary axis
  unsigned long facceleration;    ///< accelerationPrim*262144/F_CPU
  unsigned int vMax;              ///< Maximum reached speed in steps/s.
  unsigned int vStart;            ///< Starting speed in steps/s.
  unsigned int vEnd;              ///< End speed in steps/s
#ifdef USE_ADVANCE
#ifdef ENABLE_QUADRATIC_ADVANCE
  long advanceRate;               ///< Advance steps at full speed
  long advanceFull;               ///< Maximum advance at fullInterval [steps*65536]
  long advanceStart;
  long advanceEnd;
#endif
  unsigned int advanceL;         ///< Recomputated L value
#endif
#if USE_OPS==1
  long opsReverseSteps;           ///< How many steps are needed to reverse retracted filament at full speed
#endif
#ifdef DEBUG_STEPCOUNT
  long totalStepsRemaining;
#endif
} PrintLine;

extern PrintLine lines[];
extern byte lines_write_pos; // Position where we write the next cached line move
extern byte lines_pos; // Position for executing line movement
extern volatile byte lines_count; // Number of lines cached 0 = nothing to do
extern byte printmoveSeen;
extern long baudrate;
#if OS_ANALOG_INPUTS>0
// Get last result for pin x
extern volatile uint osAnalogInputValues[OS_ANALOG_INPUTS];
#endif
#define BEGIN_INTERRUPT_PROTECTED {byte sreg=SREG;__asm volatile( "cli" ::: "memory" );
#define END_INTERRUPT_PROTECTED SREG=sreg;}
#define ESCAPE_INTERRUPT_PROTECTED SREG=sreg;

#define SECONDS_TO_TICKS(s) (unsigned long)(s*(float)F_CPU)
extern long CPUDivU2(unsigned int divisor);

extern unsigned int counter_periodical;
extern volatile byte execute_periodical;
extern byte counter_250ms;
extern void write_monitor();
extern void check_periodical();
#define CELSIUS_EXTRA_BITS 3
#define ANALOG_REDUCE_BITS 0
#define ANALOG_REDUCE_FACTOR 1

#if HAVE_HEATED_BED
#define NUM_TEMPERATURE_LOOPS NUM_EXTRUDER+1
extern TemperatureController heatedBedController;
#else
#define NUM_TEMPERATURE_LOOPS NUM_EXTRUDER
#endif
#define TEMP_INT_TO_FLOAT(temp) ((float)(temp)/(float)(1<<CELSIUS_EXTRA_BITS))
#define TEMP_FLOAT_TO_INT(temp) ((int)((temp)*(1<<CELSIUS_EXTRA_BITS)))

extern TemperatureController *tempController[NUM_TEMPERATURE_LOOPS];
extern byte autotuneIndex;

#if SDSUPPORT


#include "SdFat.h"

enum LsAction {LS_SerialPrint,LS_Count,LS_GetFilename};
class SDCard {
public:
  SdFat fat;
  //Sd2Card card; // ~14 Byte
  //SdVolume volume;
  //SdFile root;
  //SdFile dir[SD_MAX_FOLDER_DEPTH+1];
  SdFile file;
  uint32_t filesize;
  uint32_t sdpos;
  char fullName[13*SD_MAX_FOLDER_DEPTH+13]; // Fill name
  char *shortname; // Pointer to start of filename itself
  char *pathend; // File to char where pathname in fullname ends
  bool sdmode;  // true if we are printing from sd card
  bool sdactive;
  //int16_t n;
  bool savetosd;
  SDCard();
  void initsd();
  void write_command(GCode *code);
  void selectFile(char *filename);
  inline void mount() {
    sdmode = false;
    initsd();
  }
  inline void unmount() {
    sdmode = false;
    sdactive = false;
  }
  inline void startPrint() {if(sdactive) sdmode = true; }
  inline void pausePrint() {sdmode = false;}
  inline void setIndex(uint32_t  newpos) { if(!sdactive) return; sdpos = newpos;file.seekSet(sdpos);}
  void printStatus();
  void ls();
  void startWrite(char *filename);
  void deleteFile(char *filename);
  void finishWrite();
  char *createFilename(char *buffer,const dir_t &p);
  void makeDirectory(char *filename);
  bool showFilename(const uint8_t *name);
  void automount();
private:
  void lsRecursive(SdBaseFile *parent,byte level);
 // SdFile *getDirectory(char* name);
};

extern SDCard sd;
#endif

extern int waitRelax; // Delay filament relax at the end of print, could be a simple timeout
#ifdef USE_OPS
extern byte printmoveSeen;
#endif
extern void updateStepsParameter(PrintLine *p/*,byte caller*/);

/** \brief Disable stepper motor for x direction. */
inline void disable_x() {
#if (X_ENABLE_PIN > -1)
  WRITE(X_ENABLE_PIN,!X_ENABLE_ON);
#endif
}
/** \brief Disable stepper motor for y direction. */
inline void disable_y() {
#if (Y_ENABLE_PIN > -1)
  WRITE(Y_ENABLE_PIN,!Y_ENABLE_ON);
#endif
}
/** \brief Disable stepper motor for z direction. */
inline void disable_z() {
#if (Z_ENABLE_PIN > -1)
 WRITE(Z_ENABLE_PIN,!Z_ENABLE_ON);
#endif
}
/** \brief Enable stepper motor for x direction. */
inline void  enable_x() {
#if (X_ENABLE_PIN > -1)
 WRITE(X_ENABLE_PIN, X_ENABLE_ON);
#endif
}
/** \brief Enable stepper motor for y direction. */
inline void  enable_y() {
#if (Y_ENABLE_PIN > -1)
  WRITE(Y_ENABLE_PIN, Y_ENABLE_ON);
#endif
}
/** \brief Enable stepper motor for z direction. */
inline void  enable_z() {
#if (Z_ENABLE_PIN > -1)
 WRITE(Z_ENABLE_PIN, Z_ENABLE_ON);
#endif
}


#if DRIVE_SYSTEM==3
#define SIN_60 0.8660254037844386
#define COS_60 0.5
#define DELTA_DIAGONAL_ROD_STEPS (AXIS_STEPS_PER_MM * DELTA_DIAGONAL_ROD)
#define DELTA_DIAGONAL_ROD_STEPS_SQUARED (DELTA_DIAGONAL_ROD_STEPS * DELTA_DIAGONAL_ROD_STEPS)
#define DELTA_ZERO_OFFSET_STEPS (AXIS_STEPS_PER_MM * DELTA_ZERO_OFFSET)
#define DELTA_RADIUS_STEPS (AXIS_STEPS_PER_MM * DELTA_RADIUS)

#define DELTA_TOWER1_X_STEPS -SIN_60*DELTA_RADIUS_STEPS
#define DELTA_TOWER1_Y_STEPS -COS_60*DELTA_RADIUS_STEPS
#define DELTA_TOWER2_X_STEPS SIN_60*DELTA_RADIUS_STEPS
#define DELTA_TOWER2_Y_STEPS -COS_60*DELTA_RADIUS_STEPS
#define DELTA_TOWER3_X_STEPS 0.0
#define DELTA_TOWER3_Y_STEPS DELTA_RADIUS_STEPS

#define NUM_AXIS 4
#define X_AXIS 0
#define Y_AXIS 1
#define Z_AXIS 2
#define E_AXIS 3

#endif

#define STR(s) #s
#define XSTR(s) STR(s)

#endif<|MERGE_RESOLUTION|>--- conflicted
+++ resolved
@@ -256,15 +256,11 @@
 #if SDSUPPORT
 #include "SdFat.h"
 #endif
-<<<<<<< HEAD
-#define REPETIER_VERSION "0.73"
-=======
 
 #if ENABLE_BACKLASH_COMPENSATION && DRIVE_SYSTEM!=0
 #undef ENABLE_BACKLASH_COMPENSATION
 #define ENABLE_BACKLASH_COMPENSATION false
 #endif
->>>>>>> 389d1590
 
 #define uint uint16_t
 #define uint8 uint8_t
