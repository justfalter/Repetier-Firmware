/*
    This file is part of Repetier-Firmware.

    Repetier-Firmware is free software: you can redistribute it and/or modify
    it under the terms of the GNU General Public License as published by
    the Free Software Foundation, either version 3 of the License, or
    (at your option) any later version.

    Foobar is distributed in the hope that it will be useful,
    but WITHOUT ANY WARRANTY; without even the implied warranty of
    MERCHANTABILITY or FITNESS FOR A PARTICULAR PURPOSE.  See the
    GNU General Public License for more details.

    You should have received a copy of the GNU General Public License
    along with Repetier-Firmware.  If not, see <http://www.gnu.org/licenses/>.

    This firmware is a nearly complete rewrite of the sprinter firmware
    by kliment (https://github.com/kliment/Sprinter)
    which based on Tonokip RepRap firmware rewrite based off of Hydra-mmm firmware.

  Functions in this file are used to communicate using ascii or repetier protocol.
*/

#include "Reptier.h"

#define bit_clear(x,y) x&= ~(1<<y) //cbi(x,y) 
#define bit_set(x,y)   x|= (1<<y)//sbi(x,y) 

#define MAX_CMD_SIZE 96
GCode gcode_buffer[GCODE_BUFFER_SIZE]; ///< Buffer for received commands.
byte gcode_rindex=0; ///< Read position in gcode_buffer.
byte gcode_windex=0; ///< Write position in gcode_buffer.
byte gcode_transbuffer[MAX_CMD_SIZE]; ///< Current received command. 
byte gcode_wpos=0; ///< Writing position in gcode_transbuffer.
byte gcode_binary; ///< Flags the command as binary input.
byte gcode_last_binary=0; ///< Was the last successful command in binary mode?
byte gcode_comment=false; ///< Flags true if we are reading the comment part of a command.
byte gcode_binary_size; ///< Expected size of the incoming binary command.
bool gcode_wait_all_parsed=false; ///< Don't read until all commands are parsed. Needed if gcode_buffer is misused as storage for strings.
long gcode_lastN=0; ///< Last line number received.
long gcode_actN; ///< Line number of current command.
char gcode_wait_resend=-1; ///< Waiting for line to be resend. -1 = no wait.
volatile byte gcode_buflen=0; ///< Number of commands stored in gcode_buffer
unsigned long gcode_lastdata=0; ///< Time, when we got the last data packet. Used to detect missing bytes.
SerialOutput out; ///< Instance used for serail write operations.

#ifndef EXTERNALSERIAL
// Implement serial communication for one stream only!
/*
  HardwareSerial.h - Hardware serial library for Wiring
  Copyright (c) 2006 Nicholas Zambetti.  All right reserved.

  This library is free software; you can redistribute it and/or
  modify it under the terms of the GNU Lesser General Public
  License as published by the Free Software Foundation; either
  version 2.1 of the License, or (at your option) any later version.

  This library is distributed in the hope that it will be useful,
  but WITHOUT ANY WARRANTY; without even the implied warranty of
  MERCHANTABILITY or FITNESS FOR A PARTICULAR PURPOSE.  See the GNU
  Lesser General Public License for more details.

  You should have received a copy of the GNU Lesser General Public
  License along with this library; if not, write to the Free Software
  Foundation, Inc., 51 Franklin St, Fifth Floor, Boston, MA  02110-1301  USA

  Modified 28 September 2010 by Mark Sproul
  
  Modified to use only 1 queue with fixed length by Repetier
*/

ring_buffer rx_buffer = { { 0 }, 0, 0};
ring_buffer tx_buffer = { { 0 }, 0, 0};

inline void rf_store_char(unsigned char c, ring_buffer *buffer)
{
  int i = (unsigned int)(buffer->head + 1) & SERIAL_BUFFER_MASK;

  // if we should be storing the received character into the location
  // just before the tail (meaning that the head would advance to the
  // current location of the tail), we're about to overflow the buffer
  // and so we don't write the character or advance the head.
  if (i != buffer->tail) {
    buffer->buffer[buffer->head] = c;
    buffer->head = i;
  }
}
#if !defined(USART0_RX_vect) && defined(USART1_RX_vect)
// do nothing - on the 32u4 the first USART is USART1
#else
#if !defined(USART_RX_vect) && !defined(SIG_USART0_RECV) && \
    !defined(SIG_UART0_RECV) && !defined(USART0_RX_vect) && \
	!defined(SIG_UART_RECV)
  #error "Don't know what the Data Received vector is called for the first UART"
#else
  void rfSerialEvent() __attribute__((weak));
  void rfSerialEvent() {}
  #define serialEvent_implemented
#if defined(USART_RX_vect)
  SIGNAL(USART_RX_vect)
#elif defined(SIG_USART0_RECV)
  SIGNAL(SIG_USART0_RECV)
#elif defined(SIG_UART0_RECV)
  SIGNAL(SIG_UART0_RECV)
#elif defined(USART0_RX_vect)
  SIGNAL(USART0_RX_vect)
#elif defined(SIG_UART_RECV)
  SIGNAL(SIG_UART_RECV)
<<<<<<< HEAD
#endif
  {
  #if defined(UDR0)
    unsigned char c  =  UDR0;
  #elif defined(UDR)
    unsigned char c  =  UDR;
  #else
    #error UDR not defined
  #endif
    rf_store_char(c, &rx_buffer);
  }
#endif
#endif

#if !defined(USART0_UDRE_vect) && defined(USART1_UDRE_vect)
// do nothing - on the 32u4 the first USART is USART1
#else
#if !defined(UART0_UDRE_vect) && !defined(UART_UDRE_vect) && !defined(USART0_UDRE_vect) && !defined(USART_UDRE_vect)
  #error "Don't know what the Data Register Empty vector is called for the first UART"
#else
#if defined(UART0_UDRE_vect)
ISR(UART0_UDRE_vect)
#elif defined(UART_UDRE_vect)
ISR(UART_UDRE_vect)
#elif defined(USART0_UDRE_vect)
ISR(USART0_UDRE_vect)
#elif defined(USART_UDRE_vect)
ISR(USART_UDRE_vect)
#endif
{
  if (tx_buffer.head == tx_buffer.tail) {
	// Buffer empty, so disable interrupts
#if defined(UCSR0B)
    bit_clear(UCSR0B, UDRIE0);
#else
    bit_clear(UCSRB, UDRIE);
#endif
  }
  else {
    // There is more data in the output buffer. Send the next byte
    unsigned char c = tx_buffer.buffer[tx_buffer.tail];
    tx_buffer.tail = (tx_buffer.tail + 1) & SERIAL_BUFFER_MASK;
	
  #if defined(UDR0)
    UDR0 = c;
  #elif defined(UDR)
    UDR = c;
  #else
    #error UDR not defined
  #endif
  }
}
#endif
#endif


// Constructors ////////////////////////////////////////////////////////////////

RFHardwareSerial::RFHardwareSerial(ring_buffer *rx_buffer, ring_buffer *tx_buffer,
  volatile uint8_t *ubrrh, volatile uint8_t *ubrrl,
  volatile uint8_t *ucsra, volatile uint8_t *ucsrb,
  volatile uint8_t *udr,
  uint8_t rxen, uint8_t txen, uint8_t rxcie, uint8_t udrie, uint8_t u2x)
{
  _rx_buffer = rx_buffer;
  _tx_buffer = tx_buffer;
  _ubrrh = ubrrh;
  _ubrrl = ubrrl;
  _ucsra = ucsra;
  _ucsrb = ucsrb;
  _udr = udr;
  _rxen = rxen;
  _txen = txen;
  _rxcie = rxcie;
  _udrie = udrie;
  _u2x = u2x;
}

// Public Methods //////////////////////////////////////////////////////////////

void RFHardwareSerial::begin(unsigned long baud)
{
  uint16_t baud_setting;
  bool use_u2x = true;

#if F_CPU == 16000000UL
  // hardcoded exception for compatibility with the bootloader shipped
  // with the Duemilanove and previous boards and the firmware on the 8U2
  // on the Uno and Mega 2560.
  if (baud == 57600) {
    use_u2x = false;
  }
#endif

try_again:
  
  if (use_u2x) {
    *_ucsra = 1 << _u2x;
    baud_setting = (F_CPU / 4 / baud - 1) / 2;
  } else {
    *_ucsra = 0;
    baud_setting = (F_CPU / 8 / baud - 1) / 2;
  }
  
  if ((baud_setting > 4095) && use_u2x)
  {
    use_u2x = false;
    goto try_again;
  }

  // assign the baud_setting, a.k.a. ubbr (USART Baud Rate Register)
  *_ubrrh = baud_setting >> 8;
  *_ubrrl = baud_setting;

  bit_set(*_ucsrb, _rxen);
  bit_set(*_ucsrb, _txen);
  bit_set(*_ucsrb, _rxcie);
  bit_clear(*_ucsrb, _udrie);
}

void RFHardwareSerial::end()
{
  // wait for transmission of outgoing data
  while (_tx_buffer->head != _tx_buffer->tail)
    ;

  bit_clear(*_ucsrb, _rxen);
  bit_clear(*_ucsrb, _txen);
  bit_clear(*_ucsrb, _rxcie);  
  bit_clear(*_ucsrb, _udrie);
  
  // clear any received data
  _rx_buffer->head = _rx_buffer->tail;
}

int RFHardwareSerial::available(void)
{
  return (unsigned int)(SERIAL_BUFFER_SIZE + _rx_buffer->head - _rx_buffer->tail) & SERIAL_BUFFER_MASK;
}

int RFHardwareSerial::peek(void)
{
  if (_rx_buffer->head == _rx_buffer->tail) {
    return -1;
  } else {
    return _rx_buffer->buffer[_rx_buffer->tail];
  }
}

int RFHardwareSerial::read(void)
{
  // if the head isn't ahead of the tail, we don't have any characters
  if (_rx_buffer->head == _rx_buffer->tail) {
    return -1;
  } else {
    unsigned char c = _rx_buffer->buffer[_rx_buffer->tail];
    _rx_buffer->tail = (unsigned int)(_rx_buffer->tail + 1) & SERIAL_BUFFER_MASK;
    return c;
  }
}

void RFHardwareSerial::flush()
{
  while (_tx_buffer->head != _tx_buffer->tail)
    ;
}
#ifdef COMPAT_PRE1
  void 
#else
  size_t 
#endif
RFHardwareSerial::write(uint8_t c)
{
  int i = (_tx_buffer->head + 1) & SERIAL_BUFFER_MASK;
	
  // If the output buffer is full, there's nothing for it other than to 
  // wait for the interrupt handler to empty it a bit
  // ???: return 0 here instead?
  while (i == _tx_buffer->tail)
    ;
	
  _tx_buffer->buffer[_tx_buffer->head] = c;
  _tx_buffer->head = i;
	
  bit_set(*_ucsrb, _udrie);
#ifndef COMPAT_PRE1 
  return 1;
#endif
=======
#endif
  {
  #if defined(UDR0)
    unsigned char c  =  UDR0;
  #elif defined(UDR)
    unsigned char c  =  UDR;
  #else
    #error UDR not defined
  #endif
    rf_store_char(c, &rx_buffer);
  }
#endif
#endif

#if !defined(USART0_UDRE_vect) && defined(USART1_UDRE_vect)
// do nothing - on the 32u4 the first USART is USART1
#else
#if !defined(UART0_UDRE_vect) && !defined(UART_UDRE_vect) && !defined(USART0_UDRE_vect) && !defined(USART_UDRE_vect)
  #error "Don't know what the Data Register Empty vector is called for the first UART"
#else
#if defined(UART0_UDRE_vect)
ISR(UART0_UDRE_vect)
#elif defined(UART_UDRE_vect)
ISR(UART_UDRE_vect)
#elif defined(USART0_UDRE_vect)
ISR(USART0_UDRE_vect)
#elif defined(USART_UDRE_vect)
ISR(USART_UDRE_vect)
#endif
{
  if (tx_buffer.head == tx_buffer.tail) {
	// Buffer empty, so disable interrupts
#if defined(UCSR0B)
    bit_clear(UCSR0B, UDRIE0);
#else
    bit_clear(UCSRB, UDRIE);
#endif
  }
  else {
    // There is more data in the output buffer. Send the next byte
    unsigned char c = tx_buffer.buffer[tx_buffer.tail];
    tx_buffer.tail = (tx_buffer.tail + 1) & SERIAL_BUFFER_MASK;
	
  #if defined(UDR0)
    UDR0 = c;
  #elif defined(UDR)
    UDR = c;
  #else
    #error UDR not defined
  #endif
  }
}
#endif
#endif


// Constructors ////////////////////////////////////////////////////////////////

RFHardwareSerial::RFHardwareSerial(ring_buffer *rx_buffer, ring_buffer *tx_buffer,
  volatile uint8_t *ubrrh, volatile uint8_t *ubrrl,
  volatile uint8_t *ucsra, volatile uint8_t *ucsrb,
  volatile uint8_t *udr,
  uint8_t rxen, uint8_t txen, uint8_t rxcie, uint8_t udrie, uint8_t u2x)
{
  _rx_buffer = rx_buffer;
  _tx_buffer = tx_buffer;
  _ubrrh = ubrrh;
  _ubrrl = ubrrl;
  _ucsra = ucsra;
  _ucsrb = ucsrb;
  _udr = udr;
  _rxen = rxen;
  _txen = txen;
  _rxcie = rxcie;
  _udrie = udrie;
  _u2x = u2x;
}

// Public Methods //////////////////////////////////////////////////////////////

void RFHardwareSerial::begin(unsigned long baud)
{
  uint16_t baud_setting;
  bool use_u2x = true;

#if F_CPU == 16000000UL
  // hardcoded exception for compatibility with the bootloader shipped
  // with the Duemilanove and previous boards and the firmware on the 8U2
  // on the Uno and Mega 2560.
  if (baud == 57600) {
    use_u2x = false;
  }
#endif

try_again:
  
  if (use_u2x) {
    *_ucsra = 1 << _u2x;
    baud_setting = (F_CPU / 4 / baud - 1) / 2;
  } else {
    *_ucsra = 0;
    baud_setting = (F_CPU / 8 / baud - 1) / 2;
  }
  
  if ((baud_setting > 4095) && use_u2x)
  {
    use_u2x = false;
    goto try_again;
  }

  // assign the baud_setting, a.k.a. ubbr (USART Baud Rate Register)
  *_ubrrh = baud_setting >> 8;
  *_ubrrl = baud_setting;

  bit_set(*_ucsrb, _rxen);
  bit_set(*_ucsrb, _txen);
  bit_set(*_ucsrb, _rxcie);
  bit_clear(*_ucsrb, _udrie);
}

void RFHardwareSerial::end()
{
  // wait for transmission of outgoing data
  while (_tx_buffer->head != _tx_buffer->tail)
    ;

  bit_clear(*_ucsrb, _rxen);
  bit_clear(*_ucsrb, _txen);
  bit_clear(*_ucsrb, _rxcie);  
  bit_clear(*_ucsrb, _udrie);
  
  // clear any received data
  _rx_buffer->head = _rx_buffer->tail;
}

int RFHardwareSerial::available(void)
{
  return (unsigned int)(SERIAL_BUFFER_SIZE + _rx_buffer->head - _rx_buffer->tail) & SERIAL_BUFFER_MASK;
}

int RFHardwareSerial::peek(void)
{
  if (_rx_buffer->head == _rx_buffer->tail) {
    return -1;
  } else {
    return _rx_buffer->buffer[_rx_buffer->tail];
  }
}

int RFHardwareSerial::read(void)
{
  // if the head isn't ahead of the tail, we don't have any characters
  if (_rx_buffer->head == _rx_buffer->tail) {
    return -1;
  } else {
    unsigned char c = _rx_buffer->buffer[_rx_buffer->tail];
    _rx_buffer->tail = (unsigned int)(_rx_buffer->tail + 1) & SERIAL_BUFFER_MASK;
    return c;
  }
}

void RFHardwareSerial::flush()
{
  while (_tx_buffer->head != _tx_buffer->tail)
    ;
}
#ifdef COMPAT_PRE1
  void 
#else
  size_t 
#endif
RFHardwareSerial::write(uint8_t c)
{
  int i = (_tx_buffer->head + 1) & SERIAL_BUFFER_MASK;
	
  // If the output buffer is full, there's nothing for it other than to 
  // wait for the interrupt handler to empty it a bit
  // ???: return 0 here instead?
  while (i == _tx_buffer->tail)
    ;
	
  _tx_buffer->buffer[_tx_buffer->head] = c;
  _tx_buffer->head = i;
	
  bit_set(*_ucsrb, _udrie);
#ifndef COMPAT_PRE1
  return 1;
#endif
>>>>>>> 75a01b0d
}

// Preinstantiate Objects //////////////////////////////////////////////////////

#if defined(UBRRH) && defined(UBRRL)
  RFHardwareSerial RFSerial(&rx_buffer, &tx_buffer, &UBRRH, &UBRRL, &UCSRA, &UCSRB, &UDR, RXEN, TXEN, RXCIE, UDRIE, U2X);
#elif defined(UBRR0H) && defined(UBRR0L)
  RFHardwareSerial RFSerial(&rx_buffer, &tx_buffer, &UBRR0H, &UBRR0L, &UCSR0A, &UCSR0B, &UDR0, RXEN0, TXEN0, RXCIE0, UDRIE0, U2X0);
#elif defined(USBCON)
  // do nothing - Serial object and buffers are initialized in CDC code
#else
  #error no serial port defined  (port 0)
#endif

#endif

/** \page Repetier-protocol

\section Introduction

The repetier-protocol was developed, to overcome some shortcommings in the standard
RepRap communication method, while remaining backward compatible. To use the improved
features of this protocal, you need a host which speaks it. On Windows the recommended
host software is Repetier-Host. It is developed in parallel to this firmware and supports
all implemented features.

\subsection Improvements

- With higher speeds, the serial connection is more likely to produce communication failures.
  The standard method is to transfer a checksum at the end of the line. This checksum is the
  XORd value of all characters send. The value is limited to a range between 0 and 127. It can 
  not detect two identical missing characters or a wrong order. Therefore the new protocol
  uses Fletchers checksum, which overcomes these shortcommings.
- The new protocol send data in binary format. This reduces the data size to less then 50% and
  it speeds up decoding the command. No slow conversion from string to floats are needed.
  
*/

/** \brief Computes size of binary data from bitfield.

In the repetier-protocol in binary mode, the first 2 bytes define the
data. From this bitfield, this function computes the size of the command
including the 2 bytes of the bitfield and the 2 bytes for the checksum.

Gcode Letter to Bit and Datatype:

- N : Bit 0 : 16-Bit Integer
- M : Bit 1 :  8-Bit unsigned byte
- G : Bit 2 :  8-Bit unsigned byte
- X : Bit 3 :  32-Bit Float
- Y : Bit 4 :  32-Bit Float
- Z : Bit 5 :  32-Bit Float
- E : Bit 6 :  32-Bit Float
-  : Bit 7 :  always set to distinguish binary from ASCII line.
- F : Bit 8 :  32-Bit Float
- T : Bit 9 :  8 Bit Integer
- S : Bit 10 : 32 Bit Value
- P : Bit 11 : 32 Bit Integer
- V2 : Bit 12 : Version 2 command for additional commands/sizes
- Ext : Bit 13 : There are 2 more bytes following with Bits, only for future versions
- Int :Bit 14 : Marks it as internal command, 
- Text : Bit 15 : 16 Byte ASCII String terminated with 0
Second word if V2:
- I : Bit 0 : 32-Bit float
- J : Bit 1 : 32-Bit float

*/
byte gcode_comp_binary_size(char *ptr) {// unsigned int bitfield) {
   byte s = 4; // include checksum and bitfield
   unsigned int bitfield = *(int*)ptr;
   if(bitfield & 1) s+=2;
   if(bitfield & 8) s+=4;
   if(bitfield & 16) s+=4;
   if(bitfield & 32) s+=4;
   if(bitfield & 64) s+=4;
   if(bitfield & 256) s+=4;
   if(bitfield & 512) s+=1;
   if(bitfield & 1024) s+=4;
   if(bitfield & 2048) s+=4;
   if(bitfield & 4096) { // Version 2 or later
     s+=2; // for bitfield 2
     unsigned int bitfield2 = *(int*)(ptr+2);
     if(bitfield & 2) s+=2;
     if(bitfield & 4) s+=2;
     if(bitfield2 & 1) s+= 4;
     if(bitfield2 & 2) s+= 4;
     if(bitfield & 32768) s+=(byte)ptr[4]+1;
     //OUT_P_I_LN("LenStr:",(int)ptr[4]);
     //OUT_P_I_LN("LenBinV2:",s);
   } else {
     if(bitfield & 2) s+=1;
     if(bitfield & 4) s+=1;
<<<<<<< HEAD
     if(bitfield & 32768) s+=16;
=======
   if(bitfield & 32768) s+=16;
>>>>>>> 75a01b0d
   }
   return s;
}

extern "C" void __cxa_pure_virtual() { }

SerialOutput::SerialOutput() {
}
#ifdef COMPAT_PRE1
void 
#else
size_t
#endif
SerialOutput::write(uint8_t value) {
  RFSERIAL.write(value);
#ifndef COMPAT_PRE1
  return 1;
#endif
}
void SerialOutput::printFloat(double number, uint8_t digits) 
{ 
  // Handle negative numbers
  if (number < 0.0)
  {
     write('-');
     number = -number;
  }

  // Round correctly so that print(1.999, 2) prints as "2.00"
  double rounding = 0.5;
  for (uint8_t i=0; i<digits; ++i)
    rounding /= 10.0;
  
  number += rounding;

  // Extract the integer part of the number and print it
  unsigned long int_part = (unsigned long)number;
  double remainder = number - (double)int_part;
  print(int_part);

  // Print the decimal point, but only if there are digits beyond
  if (digits > 0)
    write('.'); 

  // Extract digits from the remainder one at a time
  while (digits-- > 0)
  {
    remainder *= 10.0;
    int toPrint = int(remainder);
    print(toPrint);
    remainder -= toPrint; 
  } 
}

/**
  Print a string stored in program memory on serial console.
  
  Example: serial_print_pgm(PSTR("Dummy string"));
*/
void SerialOutput::print_P(PGM_P ptr) {
  char c;
  while ((c=pgm_read_byte(ptr++)) != 0x00) 
     write(c);
}

/**
  Print a string stored in program memory on serial console.
  
  Example: out.println_P(PSTR("Dummy string"));
*/
void SerialOutput::println_P(PGM_P ptr) {
  print_P(ptr);
  println();
}
void SerialOutput::print_long_P(PGM_P ptr,long value) {
  print_P(ptr);
  print(value);
}
void SerialOutput::print_int_P(PGM_P ptr,int value) {
  print_P(ptr);
  print(value);
}

void SerialOutput::print_float_P(PGM_P ptr,float value,uint8_t digits) {
  print_P(ptr);
  out.printFloat(value,digits);
}
void SerialOutput::println_long_P(PGM_P ptr,long value) {
  print_P(ptr);
  println(value);
}
void SerialOutput::println_int_P(PGM_P ptr,int value) {
  print_P(ptr);
  println(value);
}

void SerialOutput::println_float_P(PGM_P ptr,float value,uint8_t digits) {
  print_P(ptr);
  printFloat(value,digits);
  println();
}
void SerialOutput::print_error_P(PGM_P ptr,bool newline) {
  OUT_P("error:");
  print_P(ptr);
  if(newline)
    println();
}
/** \brief request resend of the expected line.
*/
void gcode_resend() {
  RFSERIAL.flush();
  gcode_wpos=0;
  if(gcode_binary)
    gcode_wait_resend = 30;
  else
    gcode_wait_resend = 14;
  OUT_LN;
  OUT_P_L_LN("Resend:",gcode_lastN+1);
  OUT_P_LN("ok");
}
void emergencyStop() {
#if defined(KILL_METHOD) && KILL_METHOD==1
  resetFunc();
#else
     cli(); // Don't allow interrupts to do their work
     kill(false);
     manage_temperatures();
     pwm_pos[0] = pwm_pos[1] = pwm_pos[2] = pwm_pos[3]=0;
#if EXT0_HEATER_PIN>-1
    WRITE(EXT0_HEATER_PIN,0);
#endif
#if defined(EXT1_HEATER_PIN) && EXT1_HEATER_PIN>-1
    WRITE(EXT1_HEATER_PIN,0);
#endif
#if defined(EXT2_HEATER_PIN) && EXT2_HEATER_PIN>-1
    WRITE(EXT2_HEATER_PIN,0);
#endif
#if FAN_PIN>-1
    WRITE(FAN_PIN,0);
#endif
     while(1) {}
#endif
}
/**
  Check if result is plausible. If it is, an ok is send and the command is stored in queue.
  If not, a resend and ok is send.
*/
void gcode_checkinsert(GCode *act) {
  if(GCODE_HAS_M(act)) {
   if(act->M==110) { // Reset line number
     gcode_lastN = gcode_actN;
     OUT_P_LN("ok");
     return;
   }
   if(act->M==112) { // Emergency kill - freeze printer
     emergencyStop();
   }
  }
  if(GCODE_HAS_N(act)) {
    if((((gcode_lastN+1) & 0xffff)!=(gcode_actN&0xffff))) {
      if(gcode_wait_resend<0) { // after a resend, we have to skip the garbage in buffers, no message for this
        if(DEBUG_ERRORS) {
           OUT_P_L("Error: expected line ",gcode_lastN+1); 
           OUT_P_L_LN(" got ",gcode_actN);
        }
        gcode_resend(); // Line missing, force resend
      } else {
        --gcode_wait_resend;
        gcode_wpos = 0;
        OUT_P_L_LN("skip ",gcode_actN);
        OUT_P_LN("ok");
      }
      return;
    }
    gcode_lastN = gcode_actN;
  }
  gcode_windex = (gcode_windex+1) % GCODE_BUFFER_SIZE;
  gcode_buflen++;
#ifdef ACK_WITH_LINENUMBER  
  OUT_P_L_LN("ok ",gcode_actN);
#else
  OUT_P_LN("ok");
#endif
  gcode_last_binary = gcode_binary;
  gcode_wait_resend = -1; // everything is ok.
#ifndef ECHO_ON_EXECUTE
  if(DEBUG_ECHO) {
      OUT_P("Echo:");
      gcode_print_command(act);
      out.println();
  }
#endif
}
void gcode_silent_insert() {
  gcode_windex = (gcode_windex+1) % GCODE_BUFFER_SIZE;
  gcode_buflen++;
#ifndef ECHO_ON_EXECUTE
  if(DEBUG_ECHO) {
      out.print_P(PSTR("Echo:"));
      gcode_print_command(act);
      out.println();
  }
#endif
}
/**
  Get the next buffered command. Returns 0 if no more commands are buffered. For each
  returned command, the gcode_command_finished() function must be called.
*/
GCode *gcode_next_command() {
  if(gcode_buflen==0) return 0; // No more data
  byte idx = gcode_rindex;
  gcode_rindex = (idx+1) % GCODE_BUFFER_SIZE;
  return &gcode_buffer[idx];
}
/** \brief Removes the last returned command from cache.

*/
void gcode_command_finished() {
  gcode_buflen--;
}
/** \brief Read from serial console or sdcard.

This function is the main function to read the commands from serial console or from sdcard.
It must be called frequently to empty the incoming buffer.
*/
void gcode_read_serial() {
  if(gcode_wait_all_parsed && gcode_buflen) return;
  gcode_wait_all_parsed=false;
  GCode *act;
  unsigned long time = millis();
  if(gcode_buflen>=GCODE_BUFFER_SIZE) return; // all buffers full
  if(RFSERIAL.available()==0) {
    if((gcode_wait_resend>=0 || gcode_wpos>0) && time-gcode_lastdata>200) {
      gcode_resend(); // Something is wrong, a started line was not continued in the last second 
      gcode_lastdata = time;
    }
#ifdef WAITING_IDENTIFIER
    else if(gcode_buflen == 0 && time-gcode_lastdata>1000) { // Don't do it if buffer is not empty. It may be a slow executing command.
      OUT_P_LN(WAITING_IDENTIFIER); // Unblock communication in case the last ok was not received correct.
      gcode_lastdata = time;
    }   
#endif
  }
  while(RFSERIAL.available() > 0 && gcode_wpos < MAX_CMD_SIZE) {  // consume data until no data or buffer full
    gcode_lastdata = millis();
    gcode_transbuffer[gcode_wpos++] = RFSERIAL.read();
    // first lets detect, if we got an old type ascii command
    if(gcode_wpos==1) {
      if(gcode_wait_resend>=0 && gcode_last_binary) {
         if(!gcode_transbuffer[0]) {gcode_wait_resend--;} // Skip 30 zeros to get in sync
         else gcode_wait_resend = 30;
         gcode_wpos = 0;
         continue;
      }
      if(!gcode_transbuffer[0]) {gcode_wpos = 0;continue;}
      gcode_binary = (gcode_transbuffer[0] & 128)!=0;
    }
    if(gcode_binary) {
<<<<<<< HEAD
      if(gcode_wpos < 2 ) continue;
=======
     if(gcode_wpos < 2 ) continue;
>>>>>>> 75a01b0d
      if(gcode_wpos == 5) gcode_binary_size = gcode_comp_binary_size((char*)gcode_transbuffer);
      else if(gcode_wpos==gcode_binary_size) {
        act = &gcode_buffer[gcode_windex];
        if(gcode_parse_binary(act,gcode_transbuffer)) { // Success
          gcode_checkinsert(act);
        } else {
          gcode_resend();
        }
        gcode_wpos = 0;
        return;
      }
    } else { // Ascii command
      char ch = gcode_transbuffer[gcode_wpos-1];
      if(ch == '\n' || ch == '\r' || ch == ':' || gcode_wpos >= (MAX_CMD_SIZE - 1) ) {// complete line read
        gcode_transbuffer[gcode_wpos]=0;
        gcode_comment = false;
        if(gcode_wpos==1) { // empty line ignore
          gcode_wpos = 0;
          continue;
        }
        act = &gcode_buffer[gcode_windex];
        if(gcode_parse_ascii(act,(char *)gcode_transbuffer)) { // Success
          gcode_checkinsert(act);
        } else {
          gcode_resend();
        }
        gcode_wpos = 0;
        return;
      } else {
        if(ch == ';') gcode_comment = true; // ignore new data until lineend
        if(gcode_comment) gcode_wpos--;
      }           
    }
  }
  #ifdef SDSUPPORT
  if(!sd.sdmode || gcode_wpos!=0) { // not reading or incoming serial command
    return;
  }
  while( sd.filesize > sd.sdpos && gcode_wpos < MAX_CMD_SIZE) {  // consume data until no data or buffer full
    gcode_lastdata = millis();
    int n = sd.file.read();
    if(n==-1) break;

    sd.sdpos++; // = file.curPosition();
    gcode_transbuffer[gcode_wpos++] = (byte)n;
  
    // first lets detect, if we got an old type ascii command
    if(gcode_wpos==1) {
      gcode_binary = (gcode_transbuffer[0] & 128)!=0;
    }
    if(gcode_binary) {
      if(gcode_wpos < 2 ) continue;
      if(gcode_wpos == 5) gcode_binary_size = gcode_comp_binary_size((char*)gcode_transbuffer);
      else if(gcode_wpos==gcode_binary_size) {
        act = &gcode_buffer[gcode_windex];
        if(gcode_parse_binary(act,gcode_transbuffer)) { // Success
          gcode_silent_insert();
        } 
        gcode_wpos = 0;
        return;
      }
    } else {
      char ch = gcode_transbuffer[gcode_wpos-1];
      if(ch == '\n' || ch == '\r' || ch == ':' || gcode_wpos >= (MAX_CMD_SIZE - 1) ) {// complete line read
        gcode_transbuffer[gcode_wpos]=0;
        gcode_comment = false;
        if(gcode_wpos==1) { // empty line ignore
          gcode_wpos = 0;
          continue;
        }
        act = &gcode_buffer[gcode_windex];
        if(gcode_parse_ascii(act,(char *)gcode_transbuffer)) { // Success
          gcode_silent_insert();
        }
        gcode_wpos = 0;
        return;
      } else {
        if(ch == ';') gcode_comment = true; // ignore new data until lineend
        if(gcode_comment) gcode_wpos--;
      }
    }
  }
  sd.sdmode = false;
  OUT_P("Done printing file");
<<<<<<< HEAD
  gcode_wpos = 0;
=======
     gcode_wpos = 0;
>>>>>>> 75a01b0d
#endif
}

/**
  Converts a binary bytefield containing one GCode line into a GCode structure.
  Returns true if checksum was correct.
*/
bool gcode_parse_binary(GCode *code,byte *buffer) {
   unsigned int sum1=0,sum2=0; // for fletcher-16 checksum
   // first do fletcher-16 checksum tests see
   // http://en.wikipedia.org/wiki/Fletcher's_checksum
   byte i=0;
   byte *p = buffer;
   byte len = gcode_binary_size-2;
   while (len) {
     byte tlen = len > 21 ? 21 : len;
     len -= tlen;
     do {
        sum1 += *p++;
        if(sum1>=255) sum1-=255;
        sum2 += sum1;
        if(sum2>=255) sum2-=255;
     } while (--tlen);
   }
   sum1 -= *p++;
   sum2 -= *p;
   if(sum1 | sum2) {
      if(DEBUG_ERRORS) {
        OUT_P_LN("Error:Binary cmd wrong checksum.");
      }
     return false;
   }
   p = buffer;
   code->params = *(unsigned int *)p;p+=2;
   byte textlen=16;
   if(GCODE_IS_V2(code)) {
     code->params2 = *(unsigned int *)p;p+=2;
     if(GCODE_HAS_STRING(code)) 
       textlen = *p++;
   }
   if(code->params & 1) {gcode_actN=code->N=*(unsigned int *)p;p+=2;}
   if(GCODE_IS_V2(code)) { // Read G,M as 16 bit value
     if(code->params & 2) {code->M=*(unsigned int *)p;p+=2;}
     if(code->params & 4) {code->G=*(unsigned int *)p;p+=2;}
   } else {
<<<<<<< HEAD
     if(code->params & 2) {code->M=*p++;}
     if(code->params & 4) {code->G=*p++;}
=======
   if(code->params & 2) {code->M=*p++;}
   if(code->params & 4) {code->G=*p++;}
>>>>>>> 75a01b0d
   }
   //if(code->params & 8) {memcpy(&code->X,p,4);p+=4;}
   if(code->params & 8) {code->X=*(float *)p;p+=4;}
   if(code->params & 16) {code->Y=*(float *)p;p+=4;}
   if(code->params & 32) {code->Z =*(float *)p;p+=4;}
   if(code->params & 64) {code->E=*(float *)p;p+=4;}
   if(code->params & 256) {code->F=*(float *)p;p+=4;}
   if(code->params & 512) {code->T=*p++;}
   if(code->params & 1024) {code->S=*(long int*)p;p+=4;}
   if(code->params & 2048) {code->P=*(long int*)p;p+=4;}
   if(GCODE_HAS_I(code)) {code->I=*(float *)p;p+=4;}
   if(GCODE_HAS_J(code)) {code->J=*(float *)p;p+=4;}
   if(GCODE_HAS_STRING(code)) { // set text pointer to string
     code->text = (char*)p;
     code->text[textlen] = 0; // Terminate string overwriting checksum
     gcode_wait_all_parsed=true; // Don't destroy string until executed
   }
   return true; 
}
inline float gcode_value(char *s) { return (strtod(s, NULL)); }
inline long gcode_value_long(char *s) { return (strtol(s, NULL, 10)); }

/**
  Converts a ascii GCode line into a GCode structure.
*/
bool gcode_parse_ascii(GCode *code,char *line) {
  bool has_checksum = false;
  char *pos;
  code->params = 0;
  code->params2 = 0;
  if((pos = strchr(line,'N'))!=0) { // Line number detected
     gcode_actN = gcode_value_long(++pos);
     code->params |=1;
     code->N = gcode_actN & 0xffff;
  }
  if((pos = strchr(line,'M'))!=0) { // M command
     code->M = gcode_value_long(++pos) & 0xffff;
     code->params |= 2;
     if(code->M>255) code->params |= 4096;
  }
  if((pos = strchr(line,'G'))!=0) { // G command
     code->G = gcode_value_long(++pos) & 0xffff;
     code->params |= 4;
     if(code->G>255) code->params |= 4096;
  }
  if((pos = strchr(line,'X'))!=0) { 
     code->X = gcode_value(++pos);
     code->params |= 8;
  }
  if((pos = strchr(line,'Y'))!=0) { 
     code->Y = gcode_value(++pos);
     code->params |= 16;
  }
  if((pos = strchr(line,'Z'))!=0) { 
     code->Z = gcode_value(++pos);
     code->params |= 32;
  }
  if((pos = strchr(line,'E'))!=0) { 
     code->E = gcode_value(++pos);
     code->params |= 64;
  }
  if((pos = strchr(line,'F'))!=0) { 
     code->F = gcode_value(++pos);
     code->params |= 256;
  }
  if((pos = strchr(line,'T'))!=0) { // M command
     code->T = gcode_value_long(++pos) & 0xff;
     code->params |= 512;
  }
  if((pos = strchr(line,'S'))!=0) { // M command
     code->S = gcode_value_long(++pos);
     code->params |= 1024;
  }
  if((pos = strchr(line,'P'))!=0) { // M command
     code->P = gcode_value_long(++pos);
     code->params |= 2048;
  }
  if((pos = strchr(line,'I'))!=0) { 
     code->I = gcode_value(++pos);
     code->params2 |= 1;
     code->params |= 4096; // Needs V2 for saving
  }
  if((pos = strchr(line,'J'))!=0) { 
     code->J = gcode_value(++pos);
     code->params2 |= 2;
     code->params |= 4096; // Needs V2 for saving
  }

  if(GCODE_HAS_M(code) && (code->M == 23 || code->M == 28 || code->M == 29 || code->M == 30 || code->M == 32 || code->M == 117)) {
     // after M command we got a filename for sd card management
     char *sp = line;
     while(*sp!='M') sp++; // Search M command
     while(*sp!=' ') sp++; // search next whitespace
     while(*sp==' ') sp++; // skip leading whitespaces
     //char *wp = code->text;
     code->text = sp;
     while(*sp) {
        if(code->M != 117 && (*sp==' ' || *sp=='*')) break; // end of filename reached
        sp++;
        //*wp++ = *sp++;
     }
     //*wp = 0; // ensure ending 0 
     *sp = 0; // Removes checksum, but we don't care. Could also be part of the string.
     gcode_wait_all_parsed = true; // don't risk string be deleted
     code->params |= 32768;
  }
  if((pos = strchr(line,'*'))!=0) { // checksum
    byte checksum_given = gcode_value_long(pos+1);
    byte checksum = 0;
    while(line!=pos) checksum ^= *line++;
    if(checksum!=checksum_given) {
      if(DEBUG_ERRORS) {
        out.println_int_P(PSTR("Error: Wrong checksum "),(int)checksum);
      }
      return false; // mismatch
    }
  }
  return true;
}

/** \brief Print command on serial console */
void gcode_print_command(GCode *code) {
  if(GCODE_HAS_M(code)) {
    out.print('M');
    out.print((int)code->M);
    out.print(' ');
  }
  if(GCODE_HAS_G(code)) {
    out.print('G');
    out.print((int)code->G);
    out.print(' ');
  }
  if(GCODE_HAS_T(code)) {
    out.print('T');
    out.print((int)code->T);
    out.print(' ');
  }
  if(GCODE_HAS_X(code)) {
    out.print_float_P(PSTR(" X"),code->X);
  }
  if(GCODE_HAS_Y(code)) {
    out.print_float_P(PSTR(" Y"),code->Y);
  }
  if(GCODE_HAS_Z(code)) {
    out.print_float_P(PSTR(" Z"),code->Z);
  }
  if(GCODE_HAS_E(code)) {
    out.print_float_P(PSTR(" E"),code->E,4);
  }
  if(GCODE_HAS_F(code)) {
    out.print_float_P(PSTR(" F"),code->F);
  }
  if(GCODE_HAS_S(code)) {
    out.print_long_P(PSTR(" S"),code->S);
  }
  if(GCODE_HAS_P(code)) {
    out.print_long_P(PSTR(" P"),code->P);
  }
  if(GCODE_HAS_I(code)) {
    out.print_float_P(PSTR(" I"),code->I);
  }
  if(GCODE_HAS_J(code)) {
    out.print_float_P(PSTR(" J"),code->J);
  }
  if(GCODE_HAS_STRING(code)) {
    out.print(' ');
    out.print(code->text);
  }  
}<|MERGE_RESOLUTION|>--- conflicted
+++ resolved
@@ -106,7 +106,6 @@
   SIGNAL(USART0_RX_vect)
 #elif defined(SIG_UART_RECV)
   SIGNAL(SIG_UART_RECV)
-<<<<<<< HEAD
 #endif
   {
   #if defined(UDR0)
@@ -295,196 +294,6 @@
 #ifndef COMPAT_PRE1 
   return 1;
 #endif
-=======
-#endif
-  {
-  #if defined(UDR0)
-    unsigned char c  =  UDR0;
-  #elif defined(UDR)
-    unsigned char c  =  UDR;
-  #else
-    #error UDR not defined
-  #endif
-    rf_store_char(c, &rx_buffer);
-  }
-#endif
-#endif
-
-#if !defined(USART0_UDRE_vect) && defined(USART1_UDRE_vect)
-// do nothing - on the 32u4 the first USART is USART1
-#else
-#if !defined(UART0_UDRE_vect) && !defined(UART_UDRE_vect) && !defined(USART0_UDRE_vect) && !defined(USART_UDRE_vect)
-  #error "Don't know what the Data Register Empty vector is called for the first UART"
-#else
-#if defined(UART0_UDRE_vect)
-ISR(UART0_UDRE_vect)
-#elif defined(UART_UDRE_vect)
-ISR(UART_UDRE_vect)
-#elif defined(USART0_UDRE_vect)
-ISR(USART0_UDRE_vect)
-#elif defined(USART_UDRE_vect)
-ISR(USART_UDRE_vect)
-#endif
-{
-  if (tx_buffer.head == tx_buffer.tail) {
-	// Buffer empty, so disable interrupts
-#if defined(UCSR0B)
-    bit_clear(UCSR0B, UDRIE0);
-#else
-    bit_clear(UCSRB, UDRIE);
-#endif
-  }
-  else {
-    // There is more data in the output buffer. Send the next byte
-    unsigned char c = tx_buffer.buffer[tx_buffer.tail];
-    tx_buffer.tail = (tx_buffer.tail + 1) & SERIAL_BUFFER_MASK;
-	
-  #if defined(UDR0)
-    UDR0 = c;
-  #elif defined(UDR)
-    UDR = c;
-  #else
-    #error UDR not defined
-  #endif
-  }
-}
-#endif
-#endif
-
-
-// Constructors ////////////////////////////////////////////////////////////////
-
-RFHardwareSerial::RFHardwareSerial(ring_buffer *rx_buffer, ring_buffer *tx_buffer,
-  volatile uint8_t *ubrrh, volatile uint8_t *ubrrl,
-  volatile uint8_t *ucsra, volatile uint8_t *ucsrb,
-  volatile uint8_t *udr,
-  uint8_t rxen, uint8_t txen, uint8_t rxcie, uint8_t udrie, uint8_t u2x)
-{
-  _rx_buffer = rx_buffer;
-  _tx_buffer = tx_buffer;
-  _ubrrh = ubrrh;
-  _ubrrl = ubrrl;
-  _ucsra = ucsra;
-  _ucsrb = ucsrb;
-  _udr = udr;
-  _rxen = rxen;
-  _txen = txen;
-  _rxcie = rxcie;
-  _udrie = udrie;
-  _u2x = u2x;
-}
-
-// Public Methods //////////////////////////////////////////////////////////////
-
-void RFHardwareSerial::begin(unsigned long baud)
-{
-  uint16_t baud_setting;
-  bool use_u2x = true;
-
-#if F_CPU == 16000000UL
-  // hardcoded exception for compatibility with the bootloader shipped
-  // with the Duemilanove and previous boards and the firmware on the 8U2
-  // on the Uno and Mega 2560.
-  if (baud == 57600) {
-    use_u2x = false;
-  }
-#endif
-
-try_again:
-  
-  if (use_u2x) {
-    *_ucsra = 1 << _u2x;
-    baud_setting = (F_CPU / 4 / baud - 1) / 2;
-  } else {
-    *_ucsra = 0;
-    baud_setting = (F_CPU / 8 / baud - 1) / 2;
-  }
-  
-  if ((baud_setting > 4095) && use_u2x)
-  {
-    use_u2x = false;
-    goto try_again;
-  }
-
-  // assign the baud_setting, a.k.a. ubbr (USART Baud Rate Register)
-  *_ubrrh = baud_setting >> 8;
-  *_ubrrl = baud_setting;
-
-  bit_set(*_ucsrb, _rxen);
-  bit_set(*_ucsrb, _txen);
-  bit_set(*_ucsrb, _rxcie);
-  bit_clear(*_ucsrb, _udrie);
-}
-
-void RFHardwareSerial::end()
-{
-  // wait for transmission of outgoing data
-  while (_tx_buffer->head != _tx_buffer->tail)
-    ;
-
-  bit_clear(*_ucsrb, _rxen);
-  bit_clear(*_ucsrb, _txen);
-  bit_clear(*_ucsrb, _rxcie);  
-  bit_clear(*_ucsrb, _udrie);
-  
-  // clear any received data
-  _rx_buffer->head = _rx_buffer->tail;
-}
-
-int RFHardwareSerial::available(void)
-{
-  return (unsigned int)(SERIAL_BUFFER_SIZE + _rx_buffer->head - _rx_buffer->tail) & SERIAL_BUFFER_MASK;
-}
-
-int RFHardwareSerial::peek(void)
-{
-  if (_rx_buffer->head == _rx_buffer->tail) {
-    return -1;
-  } else {
-    return _rx_buffer->buffer[_rx_buffer->tail];
-  }
-}
-
-int RFHardwareSerial::read(void)
-{
-  // if the head isn't ahead of the tail, we don't have any characters
-  if (_rx_buffer->head == _rx_buffer->tail) {
-    return -1;
-  } else {
-    unsigned char c = _rx_buffer->buffer[_rx_buffer->tail];
-    _rx_buffer->tail = (unsigned int)(_rx_buffer->tail + 1) & SERIAL_BUFFER_MASK;
-    return c;
-  }
-}
-
-void RFHardwareSerial::flush()
-{
-  while (_tx_buffer->head != _tx_buffer->tail)
-    ;
-}
-#ifdef COMPAT_PRE1
-  void 
-#else
-  size_t 
-#endif
-RFHardwareSerial::write(uint8_t c)
-{
-  int i = (_tx_buffer->head + 1) & SERIAL_BUFFER_MASK;
-	
-  // If the output buffer is full, there's nothing for it other than to 
-  // wait for the interrupt handler to empty it a bit
-  // ???: return 0 here instead?
-  while (i == _tx_buffer->tail)
-    ;
-	
-  _tx_buffer->buffer[_tx_buffer->head] = c;
-  _tx_buffer->head = i;
-	
-  bit_set(*_ucsrb, _udrie);
-#ifndef COMPAT_PRE1
-  return 1;
-#endif
->>>>>>> 75a01b0d
 }
 
 // Preinstantiate Objects //////////////////////////////////////////////////////
@@ -577,11 +386,7 @@
    } else {
      if(bitfield & 2) s+=1;
      if(bitfield & 4) s+=1;
-<<<<<<< HEAD
      if(bitfield & 32768) s+=16;
-=======
-   if(bitfield & 32768) s+=16;
->>>>>>> 75a01b0d
    }
    return s;
 }
@@ -840,11 +645,7 @@
       gcode_binary = (gcode_transbuffer[0] & 128)!=0;
     }
     if(gcode_binary) {
-<<<<<<< HEAD
       if(gcode_wpos < 2 ) continue;
-=======
-     if(gcode_wpos < 2 ) continue;
->>>>>>> 75a01b0d
       if(gcode_wpos == 5) gcode_binary_size = gcode_comp_binary_size((char*)gcode_transbuffer);
       else if(gcode_wpos==gcode_binary_size) {
         act = &gcode_buffer[gcode_windex];
@@ -929,11 +730,7 @@
   }
   sd.sdmode = false;
   OUT_P("Done printing file");
-<<<<<<< HEAD
   gcode_wpos = 0;
-=======
-     gcode_wpos = 0;
->>>>>>> 75a01b0d
 #endif
 }
 
@@ -979,13 +776,8 @@
      if(code->params & 2) {code->M=*(unsigned int *)p;p+=2;}
      if(code->params & 4) {code->G=*(unsigned int *)p;p+=2;}
    } else {
-<<<<<<< HEAD
      if(code->params & 2) {code->M=*p++;}
      if(code->params & 4) {code->G=*p++;}
-=======
-   if(code->params & 2) {code->M=*p++;}
-   if(code->params & 4) {code->G=*p++;}
->>>>>>> 75a01b0d
    }
    //if(code->params & 8) {memcpy(&code->X,p,4);p+=4;}
    if(code->params & 8) {code->X=*(float *)p;p+=4;}
@@ -1154,4 +946,4 @@
     out.print(' ');
     out.print(code->text);
   }  
-}+}