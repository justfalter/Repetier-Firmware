--- conflicted
+++ resolved
@@ -868,8 +868,8 @@
 UI_STRING(ui_action,UI_TEXT_STRING_ACTION);
 
 void UIDisplay::parse(char *txt,bool ram) {
-  int ivalue;
-  float fvalue;
+  int ivalue=0;
+  float fvalue=0;
   while(col<UI_COLS) {
     char c=(ram ? *(txt++) : pgm_read_byte(txt++));
     if(c==0) break; // finished
@@ -916,7 +916,9 @@
       case 'E': // Target extruder temperature
         if(c2=='c') fvalue=current_extruder->tempControl.targetTemperatureC;
         else if(c2>='0' && c2<='9') fvalue=extruder[c2-'0'].tempControl.targetTemperatureC;
+#if HAVE_HEATED_BED
         else if(c2=='b') fvalue=heatedBedController.targetTemperatureC;
+#endif
         addFloat(fvalue,3,1);
         break;
   
@@ -973,7 +975,9 @@
         if(c2=='m') {addInt(printer_state.feedrateMultiply,3);break;}
         // Extruder output level
         if(c2>='0' && c2<='9') ivalue=pwm_pos[c2-'0'];
+#if HAVE_HEATED_BED
         else if(c2=='b') ivalue=pwm_pos[heatedBedController.pwmIndex];
+#endif
         else if(c2=='C') ivalue=pwm_pos[current_extruder->id];
         ivalue=(ivalue*100)/255;
         addInt(ivalue,3);
@@ -1001,11 +1005,8 @@
         else if(c2=='D') {addInt(current_extruder->tempControl.pidMax,3);}
 #endif
         else if(c2=='w') {addInt(current_extruder->watchPeriod,4);}
-<<<<<<< HEAD
-=======
 		else if(c2=='T') {addInt(current_extruder->waitRetractTemperature,4);}
 		else if(c2=='U') {addInt(current_extruder->waitRetractUnits,4);}
->>>>>>> 75a01b0d
         else if(c2=='h') {addStringP(!current_extruder->tempControl.heatManager?PSTR(UI_TEXT_STRING_HM_BANGBANG):PSTR(UI_TEXT_STRING_HM_PID));}
 #ifdef USE_ADVANCE
 #ifdef ENABLE_QUADRATIC_ADVANCE
@@ -2219,3 +2220,4 @@
 }
 
 #endif
+