--- conflicted
+++ resolved
@@ -1,8 +1,32 @@
-<<<<<<< HEAD
-Version 0.83 17-03-2013
-	Switch thermistor pins 0/1 for gen1.4 and 1.5
-	Fixed hash start after z height changes. Could cause lost steps depending on settings!
-	
+Version 0.91
+  Online configuration tool: http://www.repetier.com/firmware/v091
+  Support for Arduino Due - thank to John Silvia for this port!
+  Compatible with Code::Blocks for Arduino.
+  Added z-probing.
+  Added auto leveling of heated bed.
+  Moved hardware dependend code into HAL.[h|cpp]
+  New heat manage 3: dead-time control. P in pid values is dead time in seconds.
+  Switch heater 1/heater2 and sensore 1/2 for Megatronics 2.0.
+  Switch temp sensore 0/1 for Gen1.5
+  Optimized path planner.
+  Fixed shock on z-level switches.
+  Changed serial handling.
+  Definition of homing order axis.
+  Fixed pin assignment for RUMBA
+  Added ui support for 3. extruder
+  Mirror stepper driver signals if wanted for two x,y,z drivers with same signals.
+  Support for servo control through M340 command.
+  Fixed bug with cura profile comment string.
+  Fixed missing return bug for prints from sd card.
+  The first two extruder can share a cooler. SImply set both pins to identical values.
+  Enable hot-end cooler for M303 if available.
+  Swedish translation from Daniel Tedenljung
+  Added MAX31855 support.
+  Added ditto printing.
+  Better communication error detection preventing hangs.
+  Run init.g on sd card when started or mounted.
+  Added Tuga support.
+
 Version 0.82 07-03-2013
   Support extruder cooler to cool nozzle at the top down.
   Extruder cooler fan always on if temp>50°C
@@ -213,245 +237,4 @@
   Fixed compile error with RAMPS/MEGA boards
   
 Version 0.3  4.9.2011
-=======
-Version 0.91
-  Online configuration tool: http://www.repetier.com/firmware/v091
-  Support for Arduino Due - thank to John Silvia for this port!
-  Compatible with Code::Blocks for Arduino.
-  Added z-probing.
-  Added auto leveling of heated bed.
-  Moved hardware dependend code into HAL.[h|cpp]
-  New heat manage 3: dead-time control. P in pid values is dead time in seconds.
-  Switch heater 1/heater2 and sensore 1/2 for Megatronics 2.0.
-  Switch temp sensore 0/1 for Gen1.5
-  Optimized path planner.
-  Fixed shock on z-level switches.
-  Changed serial handling.
-  Definition of homing order axis.
-  Fixed pin assignment for RUMBA
-  Added ui support for 3. extruder
-  Mirror stepper driver signals if wanted for two x,y,z drivers with same signals.
-  Support for servo control through M340 command.
-  Fixed bug with cura profile comment string.
-  Fixed missing return bug for prints from sd card.
-  The first two extruder can share a cooler. SImply set both pins to identical values.
-  Enable hot-end cooler for M303 if available.
-  Swedish translation from Daniel Tedenljung
-  Added MAX31855 support.
-  Added ditto printing.
-  Better communication error detection preventing hangs.
-  Run init.g on sd card when started or mounted.
-  Added Tuga support.
-
-Version 0.82 07-03-2013
-  Support extruder cooler to cool nozzle at the top down.
-  Extruder cooler fan always on if temp>50°C
-  Added italian translation for ui
-  Minimum speed based on acceleration enforced.
-  Compiles with newer AVR compiler.
-  Added Azteeg X3 support.
-  Added Viki LCD support.
-  Fixed a bug causing lost steps with high speeds.
-  
-Version 0.81 03-02-2013
-  IMPORTANT: Read upgrade_instructions.txt for upgrading older versions!!!
-  Added motherboard type 71 for Gen7 1.4.1
-  Added motherboard type 70 for MegaTronics
-  Added RAMBO motherboard type 301
-  Added RUMBA motherboard support
-  Added support for Digipot/microstepping adjustment in firmware for RAMBO boards.
-  Added Rostock delta printer support. Code by Martin Croome
-  Min home position can now have negative coordinates.
-  New faster path planner.
-  Better compensation on succeeding small moves if host lags behinds.
-  New temperature management allowing PID for heated bed.
-  PID autotune (M303 S<Temp> P<Extruder/heater>)
-  Counter for printed filament/time online.
-  New EEPROM storage detecting version upgrades and has checksum for ram corruption detection.
-  More parameter configurable over EEPROM.
-  Up to 3 generic thermistor tables.
-  Generic thermistor tables are now evenly distributed over temperature, not analog values read.
-  Set stepper current with digipot (RAMBO board): M908 P<potid> S<value 0..255>
-  Set stepper current for Foltyn 3D-Master board: M908 P<stepperid> S<value 0..65535>
-  Set micro stepping (RAMBO board): M350 S<all> X<x-stepper> Y<y-stepper> Z<z-stepper> E<extruder 1> P<extruder 2>
-  Simplified configuration. All speeds are now mm/s.
-  Repetier protocol version 2, allowing more data parameter.
-  Backlash compensation for all axis.
-  Support for arcs (G2/G3)
-  Reload/save/reset EEPROM settings (M500-M502)
-  Wait until buffer empty (M400).
-  New handling of user interfaces making configuration easier.
-  New system for handling XY gantry.
-  Added brazilian portuguese translation by rmoretti
-  Easy configuration of known board/display combinations.
-  Detect missing/shorted thermistors.
-  Supports up to 6 extruder (only tested till 2).
-  Custom g-codes on extruder switch possible.
-  Separate PWM signal to cool the extruder.
-
-Version 0.72 02-09-2012
-  Fixed extrusion bug when advance or ops is compiled in.
-  Kill command now resets AVR by default. set KILL_METHOD 0 for old style.
-  Simulating multiple extruders with 1 extruder now works. Compile with use and T0/T1 as 
-    you want. Important if slic3r with multiple extruders is used.
-  
-Version 0.71 18-07-2012
-  Fixed bug not heating extruder since bugfix upload.
-  Added uncheck end stop on homing.
-
-Version 0.70 16-06-2012
-  IMPORTANT: Read upgrade_instructions.txt for upgrading older versions!!!
-  Improved advance algorithm, now uses also a linear advance term.
-  Extruder acceleration with OPS or advance allowing faster retracts.
-  Higher possible stepper frequency (tested 40000hz with analyzer).
-  Improved interrupt handling resulting in less jitter.
-  All PWM are software controlled, no more timer hell.
-  Less false retracts with OPS for scanned objects.
-  Added command M221 S<Extruder flow rate in percent>
-  Simplified configuration, more options.
-  I2C click encoder are more responsive.
-  Support for Adafruit RGB shield or other MCP23017 based I2C interfaces.
-  Support for non orthogonal drive system (xy H-gantry)
-  Z backslash support
-  Some minor fixes.  
-  
-Version 0.62 17-04-2012
-  Feedback of ui actions for host software.
-  Fixed some ui issues.
-  Added speed multiply in user interface.
-  
-Version 0.61 14-04-2012
-  Added LiquidCrystal library as alternative LCD driver.
-  Several bugfixes in user interface.
-  Info pages can now be static or dynamic switching.
-  Autoreturn to info panel after x seconds of inactivity.
-  Smoother stepper control with high stepper rates.
-  
-Version 0.60 07-04-2012
-  Added LCD support directly connected or via I2C
-  Added push button/click encoder/key matrix support
-  Added push button/click encode via I2C support
-  Added beeper support
-  Added multilangual and flexible menu system
-  Added feedrate multiplier: M220 S<Feedrate multiplier in percent>
-  Added pin output command: M42 P<pin number> S<value 0..255>
-  M105 now also sends heater output power (0..255) in @: 
-  
-Version 0.54 14-03-2012
-  Fixed bug introduced in 0.52 if ops enabled.
-  M106/M107 Fan commands could crash if no pin was assigned. Fixed.
-  
-Version 0.53 13-03-2012 
-  Added support for Teensyduino and Printboard. Thanks lincomatic for the patch.
-  
-Version 0.52 09-03-2012
-  Improved timings of steper signals. (Thanks alainm for your analysis)
-  Compiles with the newest AVR toolchain (Thanks TinHead)
-  Power on after stepper inactivity works now without tricks.
-  Better configuration for homing operation.
-  M104 waits until move queue is empty, if P0 is set: M104 S0 P0 
-
-Version 0.51 03-03-2012
-  Individual endstop inverting for all with different entstop types.
-  SD support with Arduino 1.0 now works.
-
-Version 0.50 25-02-2012
-  Changed implementation of Power ON/OFF.
-  Added #define ENABLE_POWER_ON_STARTUP to config, so Gen7 boards are powered
-  up on start. No more need to send M80 after startup.
-
-Version 0.49 21-02-2012
-  SD upload in ascii mode now works.
-  SD print now prints also the last command.
-  Added extruder power in output for M105
-  
-Version 0.48 15-02-2012
-  Disabled wait at temperature change. Caused pauses with skeinforge temp. change
-  
-Version 0.47b 13-02-2012
-  Added software PWM for fan.
-  Updated software PWM for heater.  
-  
-Version 0.46
-  DISABLE_(XYZ) now works on a move basis as expected, not on a job basis.
-  Only Repetier.pde was changed.
-
-Version 0.45 28-01-2012
-  Fan settings don't wait for moves to finish any more. This could cause a longer
-  stop making blobs possible.
-  M109 now takes direction of temp. change in account and allows a target
-  temperature range (TEMP_HYSTERESIS)
-  
-Version 0.44 24-01-2012
-  Added M112 command (Emergency kill)
-  G4 dwell now waits until move queue is empty before dwelling
-  G84 stops extruder motor
-  configuration.h from version 0.40 works
-
-Version 0.43 31-12-2011
-  Added support for PTC thermistors
-  
-Version 0.42 28.12.2011
-  Added hardware PWM PID control for Gen 7 boards
-  Easier config if you have a heated bed.
-  configuration.h from version 0.40 works
-  
-Version 0.41 20.12.2011
-  Fixed everything for compilation with Arduino 1.0 IDE
-  Added software PWM, so now Sanguino boards can use PID control.
-  Fixed Issue 4 - Wrong output monitoring if heated bed is present.
-  Added pin configuration for gen7 (thanks bryanandaimee)
-  No changes is configuration.h from version 0.40
-
-Version 0.40 30.11.2011
-  Interrupt based temperature control.
-  Higher precision temp. tables.
-  Fixed bug causing reset under some conditions.
-
-Version 0.39 5.11.2011
-  Now recovers from communication errors send in ASCII mode. 
-  SD card commands now fully tested and functional
-  No extruder interrupt if advance and ops support are disabled. 
-
-Version 0.38 30.10.2011
-  Fixed errors with high frequency (thanks Theodleif)
-  
-Version 0.37 26.10.2011
-  Added individual check interval for heated bed.
-  Better comments in configuration for heated bed.
-  
-Version 0.36 24.10.2011
-  Fixed compilation error with EEPROM_MODE 0.
-  Fixed compilation error for heated bed configs.
-  6 software endstops instead of 2 groups. 
-
-Version 0.35 3.10.2011
-  Changed aceleration/deceleration computation.
-  Moved extruder handling in its own interrupt routine.
-  Added an ooze prevention system.
-  Fixed path planning algorithm.
-  Path planning now works from the first line on.
-  Changed advance debug M230 command to M232
-  
-Version 0.33  26.9.2011
-  Added configuration option SCALE_PID_TO_MAX 
-
-Version 0.32 24.9.2011
-  Improved speed in stepper interrupt.
-  Added trajectory smoothing.
-  Added pressure control (advance algorithm from Matthew Roberts).
-  Added path planning algorithm for better printing speed.
-  Using fastio instead of slow digitalWrite/Read where possible
-  Included faster wiring_serial.c
-  Removed some bugs.
-
-Version 0.31 10.9.2011
-  Added userdefines thermistortable in configuration
-  Added generic thermistortable defined by r0,t0,beta,r1,r2
-
-Version 0.3a 9.9.2011
-  Fixed compile error with RAMPS/MEGA boards
-  
-Version 0.3  4.9.2011
->>>>>>> d86da831
   First public version.